#include "duckdb/planner/subquery/flatten_dependent_join.hpp"

#include "duckdb/catalog/catalog_entry/aggregate_function_catalog_entry.hpp"
#include "duckdb/common/operator/add.hpp"
#include "duckdb/function/aggregate/distributive_functions.hpp"
#include "duckdb/planner/binder.hpp"
#include "duckdb/planner/expression/bound_aggregate_expression.hpp"
#include "duckdb/planner/expression/list.hpp"
#include "duckdb/planner/logical_operator_visitor.hpp"
#include "duckdb/planner/operator/list.hpp"
#include "duckdb/planner/subquery/has_correlated_expressions.hpp"
#include "duckdb/planner/subquery/rewrite_correlated_expressions.hpp"

namespace duckdb {

FlattenDependentJoins::FlattenDependentJoins(Binder &binder, const vector<CorrelatedColumnInfo> &correlated,
                                             bool perform_delim, bool any_join)
    : binder(binder), delim_offset(DConstants::INVALID_INDEX), correlated_columns(correlated),
      perform_delim(perform_delim), any_join(any_join) {
	for (idx_t i = 0; i < correlated_columns.size(); i++) {
		auto &col = correlated_columns[i];
		correlated_map[col.binding] = i;
		delim_types.push_back(col.type);
	}
}

bool FlattenDependentJoins::DetectCorrelatedExpressions(LogicalOperator *op, bool lateral) {
	D_ASSERT(op);
	// check if this entry has correlated expressions
	HasCorrelatedExpressions visitor(correlated_columns, lateral);
	visitor.VisitOperator(*op);
	bool has_correlation = visitor.has_correlated_expressions;
	// now visit the children of this entry and check if they have correlated expressions
	for (auto &child : op->children) {
		// we OR the property with its children such that has_correlation is true if either
		// (1) this node has a correlated expression or
		// (2) one of its children has a correlated expression
		if (DetectCorrelatedExpressions(child.get(), lateral)) {
			has_correlation = true;
		}
	}
	// set the entry in the map
	has_correlated_expressions[op] = has_correlation;
	return has_correlation;
}

unique_ptr<LogicalOperator> FlattenDependentJoins::PushDownDependentJoin(unique_ptr<LogicalOperator> plan) {
	bool propagate_null_values = true;
	auto result = PushDownDependentJoinInternal(std::move(plan), propagate_null_values);
	if (!replacement_map.empty()) {
		// check if we have to replace any COUNT aggregates into "CASE WHEN X IS NULL THEN 0 ELSE COUNT END"
		RewriteCountAggregates aggr(replacement_map);
		aggr.VisitOperator(*result);
	}
	return result;
}

bool SubqueryDependentFilter(Expression *expr) {
	if (expr->expression_class == ExpressionClass::BOUND_CONJUNCTION &&
	    expr->GetExpressionType() == ExpressionType::CONJUNCTION_AND) {
		auto bound_conjuction = (BoundConjunctionExpression *)expr;
		for (auto &child : bound_conjuction->children) {
			if (SubqueryDependentFilter(child.get())) {
				return true;
			}
		}
	}
	if (expr->expression_class == ExpressionClass::BOUND_SUBQUERY) {
		return true;
	}
	return false;
}
unique_ptr<LogicalOperator> FlattenDependentJoins::PushDownDependentJoinInternal(unique_ptr<LogicalOperator> plan,
                                                                                 bool &parent_propagate_null_values) {
	// first check if the logical operator has correlated expressions
	auto entry = has_correlated_expressions.find(plan.get());
	D_ASSERT(entry != has_correlated_expressions.end());
	if (!entry->second) {
		// we reached a node without correlated expressions
		// we can eliminate the dependent join now and create a simple cross product
		// now create the duplicate eliminated scan for this node
		auto left_columns = plan->GetColumnBindings().size();
		auto delim_index = binder.GenerateTableIndex();
		this->base_binding = ColumnBinding(delim_index, 0);
		this->delim_offset = left_columns;
		this->data_offset = 0;
		auto delim_scan = make_unique<LogicalDelimGet>(delim_index, delim_types);
		return LogicalCrossProduct::Create(std::move(plan), std::move(delim_scan));
	}
	switch (plan->type) {
	case LogicalOperatorType::LOGICAL_UNNEST:
	case LogicalOperatorType::LOGICAL_FILTER: {
		// filter
		// first we flatten the dependent join in the child of the filter
		for (auto &expr : plan->expressions) {
			any_join |= SubqueryDependentFilter(expr.get());
		}
		plan->children[0] = PushDownDependentJoinInternal(std::move(plan->children[0]), parent_propagate_null_values);

		// then we replace any correlated expressions with the corresponding entry in the correlated_map
		RewriteCorrelatedExpressions rewriter(base_binding, correlated_map);
		rewriter.VisitOperator(*plan);
		return plan;
	}
	case LogicalOperatorType::LOGICAL_PROJECTION: {
		// projection
		// first we flatten the dependent join in the child of the projection
		for (auto &expr : plan->expressions) {
			parent_propagate_null_values &= expr->PropagatesNullValues();
		}
		plan->children[0] = PushDownDependentJoinInternal(std::move(plan->children[0]), parent_propagate_null_values);

		// then we replace any correlated expressions with the corresponding entry in the correlated_map
		RewriteCorrelatedExpressions rewriter(base_binding, correlated_map);
		rewriter.VisitOperator(*plan);
		// now we add all the columns of the delim_scan to the projection list
		auto proj = (LogicalProjection *)plan.get();
		for (idx_t i = 0; i < correlated_columns.size(); i++) {
			auto &col = correlated_columns[i];
			auto colref = make_unique<BoundColumnRefExpression>(
			    col.name, col.type, ColumnBinding(base_binding.table_index, base_binding.column_index + i));
			plan->expressions.push_back(std::move(colref));
		}

		base_binding.table_index = proj->table_index;
		this->delim_offset = base_binding.column_index = plan->expressions.size() - correlated_columns.size();
		this->data_offset = 0;
		return plan;
	}
	case LogicalOperatorType::LOGICAL_AGGREGATE_AND_GROUP_BY: {
		auto &aggr = (LogicalAggregate &)*plan;
		// aggregate and group by
		// first we flatten the dependent join in the child of the projection
		for (auto &expr : plan->expressions) {
			parent_propagate_null_values &= expr->PropagatesNullValues();
		}
		plan->children[0] = PushDownDependentJoinInternal(std::move(plan->children[0]), parent_propagate_null_values);
		// then we replace any correlated expressions with the corresponding entry in the correlated_map
		RewriteCorrelatedExpressions rewriter(base_binding, correlated_map);
		rewriter.VisitOperator(*plan);
		// now we add all the columns of the delim_scan to the grouping operators AND the projection list
		idx_t delim_table_index;
		idx_t delim_column_offset;
		idx_t delim_data_offset;
		auto new_group_count = perform_delim ? correlated_columns.size() : 1;
		for (idx_t i = 0; i < new_group_count; i++) {
			auto &col = correlated_columns[i];
			auto colref = make_unique<BoundColumnRefExpression>(
			    col.name, col.type, ColumnBinding(base_binding.table_index, base_binding.column_index + i));
			for (auto &set : aggr.grouping_sets) {
				set.insert(aggr.groups.size());
			}
			aggr.groups.push_back(std::move(colref));
		}
		if (!perform_delim) {
			// if we are not performing the duplicate elimination, we have only added the row_id column to the grouping
			// operators in this case, we push a FIRST aggregate for each of the remaining expressions
			delim_table_index = aggr.aggregate_index;
			delim_column_offset = aggr.expressions.size();
			delim_data_offset = aggr.groups.size();
			for (idx_t i = 0; i < correlated_columns.size(); i++) {
				auto &col = correlated_columns[i];
				auto first_aggregate = FirstFun::GetFunction(col.type);
				auto colref = make_unique<BoundColumnRefExpression>(
				    col.name, col.type, ColumnBinding(base_binding.table_index, base_binding.column_index + i));
				vector<unique_ptr<Expression>> aggr_children;
				aggr_children.push_back(std::move(colref));
				auto first_fun =
				    make_unique<BoundAggregateExpression>(std::move(first_aggregate), std::move(aggr_children), nullptr,
				                                          nullptr, AggregateType::NON_DISTINCT);
				aggr.expressions.push_back(std::move(first_fun));
			}
		} else {
			delim_table_index = aggr.group_index;
			delim_column_offset = aggr.groups.size() - correlated_columns.size();
			delim_data_offset = aggr.groups.size();
		}
		if (aggr.groups.size() == new_group_count) {
			// we have to perform a LEFT OUTER JOIN between the result of this aggregate and the delim scan
			// FIXME: this does not always have to be a LEFT OUTER JOIN, depending on whether aggr.expressions return
			// NULL or a value
			unique_ptr<LogicalComparisonJoin> join = make_unique<LogicalComparisonJoin>(JoinType::INNER);
			for (auto &aggr_exp : aggr.expressions) {
				auto b_aggr_exp = (BoundAggregateExpression *)aggr_exp.get();
				if (!b_aggr_exp->PropagatesNullValues() || any_join || !parent_propagate_null_values) {
					join = make_unique<LogicalComparisonJoin>(JoinType::LEFT);
					break;
				}
			}
			auto left_index = binder.GenerateTableIndex();
			auto delim_scan = make_unique<LogicalDelimGet>(left_index, delim_types);
			join->children.push_back(std::move(delim_scan));
			join->children.push_back(std::move(plan));
			for (idx_t i = 0; i < new_group_count; i++) {
				auto &col = correlated_columns[i];
				JoinCondition cond;
				cond.left = make_unique<BoundColumnRefExpression>(col.name, col.type, ColumnBinding(left_index, i));
				cond.right = make_unique<BoundColumnRefExpression>(
				    correlated_columns[i].type, ColumnBinding(delim_table_index, delim_column_offset + i));
				cond.comparison = ExpressionType::COMPARE_NOT_DISTINCT_FROM;
				join->conditions.push_back(std::move(cond));
			}
			// for any COUNT aggregate we replace references to the column with: CASE WHEN COUNT(*) IS NULL THEN 0
			// ELSE COUNT(*) END
			for (idx_t i = 0; i < aggr.expressions.size(); i++) {
				D_ASSERT(aggr.expressions[i]->GetExpressionClass() == ExpressionClass::BOUND_AGGREGATE);
				auto bound = (BoundAggregateExpression *)&*aggr.expressions[i];
				vector<LogicalType> arguments;
				if (bound->function == CountFun::GetFunction() || bound->function == CountStarFun::GetFunction()) {
					// have to replace this ColumnBinding with the CASE expression
					replacement_map[ColumnBinding(aggr.aggregate_index, i)] = i;
				}
			}
			// now we update the delim_index
			base_binding.table_index = left_index;
			this->delim_offset = base_binding.column_index = 0;
			this->data_offset = 0;
			return std::move(join);
		} else {
			// update the delim_index
			base_binding.table_index = delim_table_index;
			this->delim_offset = base_binding.column_index = delim_column_offset;
			this->data_offset = delim_data_offset;
			return plan;
		}
	}
	case LogicalOperatorType::LOGICAL_CROSS_PRODUCT: {
		// cross product
		// push into both sides of the plan
		bool left_has_correlation = has_correlated_expressions.find(plan->children[0].get())->second;
		bool right_has_correlation = has_correlated_expressions.find(plan->children[1].get())->second;
		if (!right_has_correlation) {
			// only left has correlation: push into left
			plan->children[0] =
			    PushDownDependentJoinInternal(std::move(plan->children[0]), parent_propagate_null_values);
			return plan;
		}
		if (!left_has_correlation) {
			// only right has correlation: push into right
			plan->children[1] =
			    PushDownDependentJoinInternal(std::move(plan->children[1]), parent_propagate_null_values);
			return plan;
		}
		// both sides have correlation
		// turn into an inner join
		auto join = make_unique<LogicalComparisonJoin>(JoinType::INNER);
		plan->children[0] = PushDownDependentJoinInternal(std::move(plan->children[0]), parent_propagate_null_values);
		auto left_binding = this->base_binding;
		plan->children[1] = PushDownDependentJoinInternal(std::move(plan->children[1]), parent_propagate_null_values);
		// add the correlated columns to the join conditions
		for (idx_t i = 0; i < correlated_columns.size(); i++) {
			JoinCondition cond;
			cond.left = make_unique<BoundColumnRefExpression>(
			    correlated_columns[i].type, ColumnBinding(left_binding.table_index, left_binding.column_index + i));
			cond.right = make_unique<BoundColumnRefExpression>(
			    correlated_columns[i].type, ColumnBinding(base_binding.table_index, base_binding.column_index + i));
			cond.comparison = ExpressionType::COMPARE_NOT_DISTINCT_FROM;
			join->conditions.push_back(std::move(cond));
		}
		join->children.push_back(std::move(plan->children[0]));
		join->children.push_back(std::move(plan->children[1]));
		return std::move(join);
	}
	case LogicalOperatorType::LOGICAL_ANY_JOIN:
	case LogicalOperatorType::LOGICAL_COMPARISON_JOIN: {
		auto &join = (LogicalJoin &)*plan;
		D_ASSERT(plan->children.size() == 2);
		// check the correlated expressions in the children of the join
		bool left_has_correlation = has_correlated_expressions.find(plan->children[0].get())->second;
		bool right_has_correlation = has_correlated_expressions.find(plan->children[1].get())->second;

		if (join.join_type == JoinType::INNER) {
			// inner join
			if (!right_has_correlation) {
				// only left has correlation: push into left
				plan->children[0] =
				    PushDownDependentJoinInternal(std::move(plan->children[0]), parent_propagate_null_values);
				return plan;
			}
			if (!left_has_correlation) {
				// only right has correlation: push into right
				plan->children[1] =
				    PushDownDependentJoinInternal(std::move(plan->children[1]), parent_propagate_null_values);
				return plan;
			}
		} else if (join.join_type == JoinType::LEFT) {
			// left outer join
			if (!right_has_correlation) {
				// only left has correlation: push into left
				plan->children[0] =
				    PushDownDependentJoinInternal(std::move(plan->children[0]), parent_propagate_null_values);
				return plan;
			}
		} else if (join.join_type == JoinType::RIGHT) {
			// left outer join
			if (!left_has_correlation) {
				// only right has correlation: push into right
				plan->children[1] =
				    PushDownDependentJoinInternal(std::move(plan->children[1]), parent_propagate_null_values);
				return plan;
			}
		} else if (join.join_type == JoinType::MARK) {
			if (right_has_correlation) {
				throw Exception("MARK join with correlation in RHS not supported");
			}
			// push the child into the LHS
			plan->children[0] =
			    PushDownDependentJoinInternal(std::move(plan->children[0]), parent_propagate_null_values);
			// rewrite expressions in the join conditions
			RewriteCorrelatedExpressions rewriter(base_binding, correlated_map);
			rewriter.VisitOperator(*plan);
			return plan;
		} else {
			throw Exception("Unsupported join type for flattening correlated subquery");
		}
		// both sides have correlation
		// push into both sides
		plan->children[0] = PushDownDependentJoinInternal(std::move(plan->children[0]), parent_propagate_null_values);
		auto left_binding = this->base_binding;
		plan->children[1] = PushDownDependentJoinInternal(std::move(plan->children[1]), parent_propagate_null_values);
		auto right_binding = this->base_binding;
		// NOTE: for OUTER JOINS it matters what the BASE BINDING is after the join
		// for the LEFT OUTER JOIN, we want the LEFT side to be the base binding after we push
		// because the RIGHT binding might contain NULL values
		if (join.join_type == JoinType::LEFT) {
			this->base_binding = left_binding;
		} else if (join.join_type == JoinType::RIGHT) {
			this->base_binding = right_binding;
		}
		// add the correlated columns to the join conditions
		for (idx_t i = 0; i < correlated_columns.size(); i++) {
			auto left = make_unique<BoundColumnRefExpression>(
			    correlated_columns[i].type, ColumnBinding(left_binding.table_index, left_binding.column_index + i));
			auto right = make_unique<BoundColumnRefExpression>(
			    correlated_columns[i].type, ColumnBinding(right_binding.table_index, right_binding.column_index + i));

			if (join.type == LogicalOperatorType::LOGICAL_COMPARISON_JOIN) {
				JoinCondition cond;
				cond.left = std::move(left);
				cond.right = std::move(right);
				cond.comparison = ExpressionType::COMPARE_NOT_DISTINCT_FROM;

				auto &comparison_join = (LogicalComparisonJoin &)join;
				comparison_join.conditions.push_back(std::move(cond));
			} else {
				auto &any_join = (LogicalAnyJoin &)join;
				auto comparison = make_unique<BoundComparisonExpression>(ExpressionType::COMPARE_NOT_DISTINCT_FROM,
				                                                         std::move(left), std::move(right));
				auto conjunction = make_unique<BoundConjunctionExpression>(
				    ExpressionType::CONJUNCTION_AND, std::move(comparison), std::move(any_join.condition));
				any_join.condition = std::move(conjunction);
			}
		}
		// then we replace any correlated expressions with the corresponding entry in the correlated_map
		RewriteCorrelatedExpressions rewriter(right_binding, correlated_map);
		rewriter.VisitOperator(*plan);
		return plan;
	}
	case LogicalOperatorType::LOGICAL_LIMIT: {
		auto &limit = (LogicalLimit &)*plan;
		if (limit.limit || limit.offset) {
			throw ParserException("Non-constant limit or offset not supported in correlated subquery");
		}
		auto rownum_alias = "limit_rownum";
		unique_ptr<LogicalOperator> child;
		unique_ptr<LogicalOrder> order_by;

		// check if the direct child of this LIMIT node is an ORDER BY node, if so, keep it separate
		// this is done for an optimization to avoid having to compute the total order
		if (plan->children[0]->type == LogicalOperatorType::LOGICAL_ORDER_BY) {
			order_by = unique_ptr_cast<LogicalOperator, LogicalOrder>(std::move(plan->children[0]));
			child = PushDownDependentJoinInternal(std::move(order_by->children[0]), parent_propagate_null_values);
		} else {
			child = PushDownDependentJoinInternal(std::move(plan->children[0]), parent_propagate_null_values);
		}
		auto child_column_count = child->GetColumnBindings().size();
		// we push a row_number() OVER (PARTITION BY [correlated columns])
		auto window_index = binder.GenerateTableIndex();
		auto window = make_unique<LogicalWindow>(window_index);
		auto row_number = make_unique<BoundWindowExpression>(ExpressionType::WINDOW_ROW_NUMBER, LogicalType::BIGINT,
		                                                     nullptr, nullptr);
		auto partition_count = perform_delim ? correlated_columns.size() : 1;
		for (idx_t i = 0; i < partition_count; i++) {
			auto &col = correlated_columns[i];
			auto colref = make_unique<BoundColumnRefExpression>(
			    col.name, col.type, ColumnBinding(base_binding.table_index, base_binding.column_index + i));
			row_number->partitions.push_back(std::move(colref));
		}
		if (order_by) {
			// optimization: if there is an ORDER BY node followed by a LIMIT
			// rather than computing the entire order, we push the ORDER BY expressions into the row_num computation
			// this way, the order only needs to be computed per partition
			row_number->orders = std::move(order_by->orders);
		}
		row_number->start = WindowBoundary::UNBOUNDED_PRECEDING;
		row_number->end = WindowBoundary::CURRENT_ROW_ROWS;
		window->expressions.push_back(std::move(row_number));
		window->children.push_back(std::move(child));

		// add a filter based on the row_number
		// the filter we add is "row_number > offset AND row_number <= offset + limit"
		auto filter = make_unique<LogicalFilter>();
		unique_ptr<Expression> condition;
		auto row_num_ref =
		    make_unique<BoundColumnRefExpression>(rownum_alias, LogicalType::BIGINT, ColumnBinding(window_index, 0));

		int64_t upper_bound_limit = NumericLimits<int64_t>::Maximum();
		TryAddOperator::Operation(limit.offset_val, limit.limit_val, upper_bound_limit);
		auto upper_bound = make_unique<BoundConstantExpression>(Value::BIGINT(upper_bound_limit));
		condition = make_unique<BoundComparisonExpression>(ExpressionType::COMPARE_LESSTHANOREQUALTO,
		                                                   row_num_ref->Copy(), std::move(upper_bound));
		// we only need to add "row_number >= offset + 1" if offset is bigger than 0
		if (limit.offset_val > 0) {
			auto lower_bound = make_unique<BoundConstantExpression>(Value::BIGINT(limit.offset_val));
			auto lower_comp = make_unique<BoundComparisonExpression>(ExpressionType::COMPARE_GREATERTHAN,
			                                                         row_num_ref->Copy(), std::move(lower_bound));
			auto conj = make_unique<BoundConjunctionExpression>(ExpressionType::CONJUNCTION_AND, std::move(lower_comp),
			                                                    std::move(condition));
			condition = std::move(conj);
		}
		filter->expressions.push_back(std::move(condition));
		filter->children.push_back(std::move(window));
		// we prune away the row_number after the filter clause using the projection map
		for (idx_t i = 0; i < child_column_count; i++) {
			filter->projection_map.push_back(i);
		}
		return std::move(filter);
	}
	case LogicalOperatorType::LOGICAL_LIMIT_PERCENT: {
		// NOTE: limit percent could be supported in a manner similar to the LIMIT above
		// but instead of filtering by an exact number of rows, the limit should be expressed as
		// COUNT computed over the partition multiplied by the percentage
		throw ParserException("Limit percent operator not supported in correlated subquery");
	}
	case LogicalOperatorType::LOGICAL_WINDOW: {
		auto &window = (LogicalWindow &)*plan;
		// push into children
		plan->children[0] = PushDownDependentJoinInternal(std::move(plan->children[0]), parent_propagate_null_values);
		// add the correlated columns to the PARTITION BY clauses in the Window
		for (auto &expr : window.expressions) {
			D_ASSERT(expr->GetExpressionClass() == ExpressionClass::BOUND_WINDOW);
			auto &w = (BoundWindowExpression &)*expr;
			for (idx_t i = 0; i < correlated_columns.size(); i++) {
				w.partitions.push_back(make_unique<BoundColumnRefExpression>(
				    correlated_columns[i].type,
				    ColumnBinding(base_binding.table_index, base_binding.column_index + i)));
			}
		}
		return plan;
	}
	case LogicalOperatorType::LOGICAL_EXCEPT:
	case LogicalOperatorType::LOGICAL_INTERSECT:
	case LogicalOperatorType::LOGICAL_UNION: {
		auto &setop = (LogicalSetOperation &)*plan;
		// set operator, push into both children
#ifdef DEBUG
		plan->children[0]->ResolveOperatorTypes();
		plan->children[1]->ResolveOperatorTypes();
		D_ASSERT(plan->children[0]->types == plan->children[1]->types);
#endif
		plan->children[0] = PushDownDependentJoin(std::move(plan->children[0]));
		plan->children[1] = PushDownDependentJoin(std::move(plan->children[1]));
#ifdef DEBUG
		D_ASSERT(plan->children[0]->GetColumnBindings().size() == plan->children[1]->GetColumnBindings().size());
		plan->children[0]->ResolveOperatorTypes();
		plan->children[1]->ResolveOperatorTypes();
		D_ASSERT(plan->children[0]->types == plan->children[1]->types);
#endif
		// we have to refer to the setop index now
		base_binding.table_index = setop.table_index;
		base_binding.column_index = setop.column_count;
		setop.column_count += correlated_columns.size();
		return plan;
	}
	case LogicalOperatorType::LOGICAL_DISTINCT: {
		auto &distinct = (LogicalDistinct &)*plan;
		// push down into child
		distinct.children[0] = PushDownDependentJoin(std::move(distinct.children[0]));
		// add all correlated columns to the distinct targets
		for (idx_t i = 0; i < correlated_columns.size(); i++) {
			distinct.distinct_targets.push_back(make_unique<BoundColumnRefExpression>(
			    correlated_columns[i].type, ColumnBinding(base_binding.table_index, base_binding.column_index + i)));
		}
		return plan;
	}
	case LogicalOperatorType::LOGICAL_EXPRESSION_GET: {
		// expression get
		// first we flatten the dependent join in the child
		plan->children[0] = PushDownDependentJoinInternal(std::move(plan->children[0]), parent_propagate_null_values);
		// then we replace any correlated expressions with the corresponding entry in the correlated_map
		RewriteCorrelatedExpressions rewriter(base_binding, correlated_map);
		rewriter.VisitOperator(*plan);
		// now we add all the correlated columns to each of the expressions of the expression scan
		auto expr_get = (LogicalExpressionGet *)plan.get();
		for (idx_t i = 0; i < correlated_columns.size(); i++) {
			for (auto &expr_list : expr_get->expressions) {
				auto colref = make_unique<BoundColumnRefExpression>(
				    correlated_columns[i].type, ColumnBinding(base_binding.table_index, base_binding.column_index + i));
				expr_list.push_back(std::move(colref));
			}
			expr_get->expr_types.push_back(correlated_columns[i].type);
		}

		base_binding.table_index = expr_get->table_index;
		this->delim_offset = base_binding.column_index = expr_get->expr_types.size() - correlated_columns.size();
		this->data_offset = 0;
		return plan;
	}
	case LogicalOperatorType::LOGICAL_ORDER_BY:
		plan->children[0] = PushDownDependentJoin(std::move(plan->children[0]));
		return plan;
<<<<<<< HEAD
	case LogicalOperatorType::LOGICAL_GET:
		throw BinderException("Table-in table-out functions not (yet) supported in correlated subqueries");
=======
	case LogicalOperatorType::LOGICAL_GET: {
		auto &get = (LogicalGet &)*plan;
		if (get.children.size() != 1) {
			throw InternalException("Flatten dependent joins - logical get encountered without children");
		}
		plan->children[0] = PushDownDependentJoin(std::move(plan->children[0]));
		for (idx_t i = 0; i < (perform_delim ? correlated_columns.size() : 1); i++) {
			get.projected_input.push_back(this->delim_offset + i);
		}
		this->delim_offset = get.returned_types.size();
		this->data_offset = 0;
		return plan;
	}
>>>>>>> b3f6a8f1
	case LogicalOperatorType::LOGICAL_RECURSIVE_CTE: {
		throw BinderException("Recursive CTEs not supported in correlated subquery");
	}
	case LogicalOperatorType::LOGICAL_DELIM_JOIN: {
		throw BinderException("Nested lateral joins or lateral joins in correlated subqueries are not (yet) supported");
	}
	default:
		throw InternalException("Logical operator type \"%s\" for dependent join", LogicalOperatorToString(plan->type));
	}
}

} // namespace duckdb<|MERGE_RESOLUTION|>--- conflicted
+++ resolved
@@ -509,10 +509,6 @@
 	case LogicalOperatorType::LOGICAL_ORDER_BY:
 		plan->children[0] = PushDownDependentJoin(std::move(plan->children[0]));
 		return plan;
-<<<<<<< HEAD
-	case LogicalOperatorType::LOGICAL_GET:
-		throw BinderException("Table-in table-out functions not (yet) supported in correlated subqueries");
-=======
 	case LogicalOperatorType::LOGICAL_GET: {
 		auto &get = (LogicalGet &)*plan;
 		if (get.children.size() != 1) {
@@ -526,7 +522,6 @@
 		this->data_offset = 0;
 		return plan;
 	}
->>>>>>> b3f6a8f1
 	case LogicalOperatorType::LOGICAL_RECURSIVE_CTE: {
 		throw BinderException("Recursive CTEs not supported in correlated subquery");
 	}
