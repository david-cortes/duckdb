#include "parser/constraints/check_constraint.hpp"
#include "parser/expression/cast_expression.hpp"
#include "parser/statement/create_table_statement.hpp"
#include "planner/binder.hpp"
#include "planner/expression_binder/check_binder.hpp"

using namespace duckdb;
using namespace std;

void Binder::Bind(CreateTableStatement &stmt) {
<<<<<<< HEAD
	// bind any constraints
	// first create a fake table
	bind_context.AddDummyTable(stmt.info->table, stmt.info->columns);
	for (auto &cond : stmt.info->constraints) {
		cond->Accept(this);
=======
	if (stmt.query) {
		Bind(*stmt.query);
	} else {
		// bind any constraints
		// first create a fake table
		bind_context->AddDummyTable(stmt.info->table, stmt.info->columns);
		for (auto &cond : stmt.info->constraints) {
			cond->Accept(this);
		}
>>>>>>> 3342e445
	}
}

void Binder::Visit(CheckConstraint &constraint) {
	CheckBinder binder(*this, context);
	binder.BindAndResolveType(&constraint.expression);
	// the CHECK constraint should always return an INTEGER value
	if (constraint.expression->return_type != TypeId::INTEGER) {
		constraint.expression = make_unique<CastExpression>(TypeId::INTEGER, move(constraint.expression));
	}
}<|MERGE_RESOLUTION|>--- conflicted
+++ resolved
@@ -8,23 +8,15 @@
 using namespace std;
 
 void Binder::Bind(CreateTableStatement &stmt) {
-<<<<<<< HEAD
-	// bind any constraints
-	// first create a fake table
-	bind_context.AddDummyTable(stmt.info->table, stmt.info->columns);
-	for (auto &cond : stmt.info->constraints) {
-		cond->Accept(this);
-=======
 	if (stmt.query) {
 		Bind(*stmt.query);
 	} else {
 		// bind any constraints
 		// first create a fake table
-		bind_context->AddDummyTable(stmt.info->table, stmt.info->columns);
+		bind_context.AddDummyTable(stmt.info->table, stmt.info->columns);
 		for (auto &cond : stmt.info->constraints) {
 			cond->Accept(this);
 		}
->>>>>>> 3342e445
 	}
 }
 
