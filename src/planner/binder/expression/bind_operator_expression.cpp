--- conflicted
+++ resolved
@@ -127,13 +127,8 @@
 		break;
 	}
 	if (!function_name.empty()) {
-<<<<<<< HEAD
-		auto function = make_uniq<FunctionExpression>(function_name, std::move(op.children));
-		return BindExpression(*function, depth, nullptr);
-=======
 		auto function = make_uniq_base<ParsedExpression, FunctionExpression>(function_name, std::move(op.children));
 		return BindExpression(function, depth, false);
->>>>>>> da69aeaa
 	}
 
 	vector<unique_ptr<Expression>> children;
