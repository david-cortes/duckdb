#include "duckdb/planner/expression_binder/returning_binder.hpp"

#include "duckdb/planner/expression/bound_default_expression.hpp"

namespace duckdb {

ReturningBinder::ReturningBinder(Binder &binder, ClientContext &context) : ExpressionBinder(binder, context) {
}

<<<<<<< HEAD
BindResult ReturningBinder::BindColumnRef(unique_ptr<ParsedExpression> *expr_ptr, idx_t depth) {
	auto &expr = **expr_ptr;
	auto &alias = (ColumnRefExpression &)expr;
	if (alias.column_names.back() == "rowid") {
		return BindResult("rowid is not supported in returning statements");
	}
	return ExpressionBinder::BindExpression(expr_ptr, depth);
}

=======
>>>>>>> eb65c593
BindResult ReturningBinder::BindExpression(unique_ptr<ParsedExpression> *expr_ptr, idx_t depth, bool root_expression) {
	auto &expr = **expr_ptr;
	switch (expr.GetExpressionClass()) {
	case ExpressionClass::SUBQUERY:
		return BindResult("SUBQUERY is not supported in returning statements");
	case ExpressionClass::BOUND_SUBQUERY:
		return BindResult("BOUND SUBQUERY is not supported in returning statements");
	case ExpressionClass::COLUMN_REF:
		return ExpressionBinder::BindExpression(expr_ptr, depth);
	default:
		return ExpressionBinder::BindExpression(expr_ptr, depth);
	}
}

} // namespace duckdb<|MERGE_RESOLUTION|>--- conflicted
+++ resolved
@@ -7,18 +7,6 @@
 ReturningBinder::ReturningBinder(Binder &binder, ClientContext &context) : ExpressionBinder(binder, context) {
 }
 
-<<<<<<< HEAD
-BindResult ReturningBinder::BindColumnRef(unique_ptr<ParsedExpression> *expr_ptr, idx_t depth) {
-	auto &expr = **expr_ptr;
-	auto &alias = (ColumnRefExpression &)expr;
-	if (alias.column_names.back() == "rowid") {
-		return BindResult("rowid is not supported in returning statements");
-	}
-	return ExpressionBinder::BindExpression(expr_ptr, depth);
-}
-
-=======
->>>>>>> eb65c593
 BindResult ReturningBinder::BindExpression(unique_ptr<ParsedExpression> *expr_ptr, idx_t depth, bool root_expression) {
 	auto &expr = **expr_ptr;
 	switch (expr.GetExpressionClass()) {
