--- conflicted
+++ resolved
@@ -6,29 +6,8 @@
 //===--------------------------------------------------------------------===//
 // Source
 //===--------------------------------------------------------------------===//
-<<<<<<< HEAD
-class CreateSchemaSourceState : public GlobalSourceState {
-public:
-	CreateSchemaSourceState() : finished(false) {
-	}
-
-	bool finished;
-};
-
-unique_ptr<GlobalSourceState> PhysicalCreateSchema::GetGlobalSourceState(ClientContext &context) const {
-	return make_uniq<CreateSchemaSourceState>();
-}
-
-void PhysicalCreateSchema::GetData(ExecutionContext &context, DataChunk &chunk, GlobalSourceState &gstate,
-                                   LocalSourceState &lstate) const {
-	auto &state = gstate.Cast<CreateSchemaSourceState>();
-	if (state.finished) {
-		return;
-	}
-=======
 SourceResultType PhysicalCreateSchema::GetData(ExecutionContext &context, DataChunk &chunk,
                                                OperatorSourceInput &input) const {
->>>>>>> da69aeaa
 	auto &catalog = Catalog::GetCatalog(context.client, info->catalog);
 	if (catalog.IsSystemCatalog()) {
 		throw BinderException("Cannot create schema in system catalog");
