--- conflicted
+++ resolved
@@ -359,15 +359,9 @@
 
 	// type candidates, ordered by descending specificity (~ from high to low)
 	vector<SQLType> type_candidates = {SQLType::VARCHAR, SQLType::TIMESTAMP, SQLType::DATE,
-<<<<<<< HEAD
-	                                   SQLType::TIME,    SQLType::DOUBLE,    /*SQLType::FLOAT,*/ SQLType::BIGINT,
-	                                   SQLType::INTEGER, /*SQLType::SMALLINT,*/  /*SQLType::TINYINT,*/ SQLType::BOOLEAN,
-	                                   SQLType::SQLNULL};
-=======
 									   SQLType::TIME,    SQLType::DOUBLE,    /*SQLType::FLOAT,*/ SQLType::BIGINT,
-									   SQLType::INTEGER, SQLType::SMALLINT,  /*SQLType::TINYINT,*/ SQLType::BOOLEAN,
+									   SQLType::INTEGER, /* SQLType::SMALLINT, */  /*SQLType::TINYINT,*/ SQLType::BOOLEAN,
 									   SQLType::SQLNULL};
->>>>>>> 9388e50e
 
 	// check which info candiate leads to minimum amount of non-varchar columns...
 	BufferedCSVReaderOptions best_options;
