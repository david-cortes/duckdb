#include "duckdb/execution/operator/join/physical_piecewise_merge_join.hpp"
#include "duckdb/parallel/event.hpp"
#include "duckdb/parallel/thread_context.hpp"
#include "duckdb/common/sort/comparators.hpp"
#include "duckdb/common/sort/sort.hpp"
#include "duckdb/common/row_operations/row_operations.hpp"
#include "duckdb/common/vector_operations/vector_operations.hpp"
#include "duckdb/execution/expression_executor.hpp"
#include "duckdb/common/operator/comparison_operators.hpp"
#include "duckdb/main/client_context.hpp"

namespace duckdb {

PhysicalPiecewiseMergeJoin::PhysicalPiecewiseMergeJoin(LogicalOperator &op, unique_ptr<PhysicalOperator> left,
                                                       unique_ptr<PhysicalOperator> right, vector<JoinCondition> cond,
                                                       JoinType join_type, idx_t estimated_cardinality)
    : PhysicalComparisonJoin(op, PhysicalOperatorType::PIECEWISE_MERGE_JOIN, move(cond), join_type,
                             estimated_cardinality) {
	// for now we only support one condition!
	D_ASSERT(conditions.size() == 1);
	for (auto &cond : conditions) {
		D_ASSERT(cond.left->return_type == cond.right->return_type);
		join_key_types.push_back(cond.left->return_type);

		// Convert the conditions to sort orders
		auto left = cond.left->Copy();
		auto right = cond.right->Copy();
		switch (cond.comparison) {
		case ExpressionType::COMPARE_LESSTHAN:
		case ExpressionType::COMPARE_LESSTHANOREQUALTO:
			lhs_orders.emplace_back(BoundOrderByNode(OrderType::ASCENDING, OrderByNullType::NULLS_LAST, move(left)));
			rhs_orders.emplace_back(BoundOrderByNode(OrderType::ASCENDING, OrderByNullType::NULLS_LAST, move(right)));
			break;
		case ExpressionType::COMPARE_GREATERTHAN:
		case ExpressionType::COMPARE_GREATERTHANOREQUALTO:
			lhs_orders.emplace_back(BoundOrderByNode(OrderType::DESCENDING, OrderByNullType::NULLS_LAST, move(left)));
			rhs_orders.emplace_back(BoundOrderByNode(OrderType::DESCENDING, OrderByNullType::NULLS_LAST, move(right)));
			break;
		default:
			// COMPARE NOT EQUAL not supported with merge join
			throw NotImplementedException("Unimplemented join type for merge join");
		}
	}
	children.push_back(move(left));
	children.push_back(move(right));
}

//===--------------------------------------------------------------------===//
// Sink
//===--------------------------------------------------------------------===//
class MergeJoinGlobalState : public GlobalSinkState {
public:
	MergeJoinGlobalState(BufferManager &buffer_manager, const vector<BoundOrderByNode> &orders, RowLayout &rhs_layout)
	    : rhs_global_sort_state(buffer_manager, orders, rhs_layout), rhs_has_null(0), rhs_count(0),
	      memory_per_thread(0) {
	}

	inline idx_t Count() const {
		return rhs_count;
	}

	//! The lock for updating the global state
	mutex lock;
	//! Global sort state
	GlobalSortState rhs_global_sort_state;
	//! Whether or not the RHS has NULL values
	idx_t rhs_has_null;
	//! The total number of rows in the RHS
	idx_t rhs_count;
	//! A bool indicating for each tuple in the RHS if they found a match (only used in FULL OUTER JOIN)
	unique_ptr<bool[]> rhs_found_match;
	//! Memory usage per thread
	idx_t memory_per_thread;
};

unique_ptr<GlobalSinkState> PhysicalPiecewiseMergeJoin::GetGlobalSinkState(ClientContext &context) const {
	// Get the payload layout from the rhs types
	RowLayout rhs_layout;
	auto types = children[1]->types;
	rhs_layout.Initialize(types);
	auto state = make_unique<MergeJoinGlobalState>(BufferManager::GetBufferManager(context), rhs_orders, rhs_layout);
	// Set external (can be force with the PRAGMA)
	auto &config = ClientConfig::GetConfig(context);
	state->rhs_global_sort_state.external = config.force_external;
	// Memory usage per thread should scale with max mem / num threads
	// We take 1/4th of this, to be conservative
	idx_t max_memory = BufferManager::GetBufferManager(context).GetMaxMemory();
	idx_t num_threads = TaskScheduler::GetScheduler(context).NumberOfThreads();
	state->memory_per_thread = (max_memory / num_threads) / 4;
	return move(state);
}

class MergeJoinLocalState : public LocalSinkState {
public:
	explicit MergeJoinLocalState() : rhs_has_null(0), rhs_count(0) {
	}

	//! The local sort state
	LocalSortState rhs_local_sort_state;
	//! Local copy of the sorting expression executor
	ExpressionExecutor rhs_executor;
	//! Holds a vector of incoming sorting columns
	DataChunk rhs_keys;
	//! Whether or not the RHS has NULL values
	idx_t rhs_has_null;
	//! The total number of rows in the RHS
	idx_t rhs_count;
};

unique_ptr<LocalSinkState> PhysicalPiecewiseMergeJoin::GetLocalSinkState(ExecutionContext &context) const {
	auto result = make_unique<MergeJoinLocalState>();
	// Initialize order clause expression executor and DataChunk
	vector<LogicalType> types;
	for (auto &order : rhs_orders) {
		types.push_back(order.expression->return_type);
		result->rhs_executor.AddExpression(*order.expression);
	}
	result->rhs_keys.Initialize(types);
	return move(result);
}

SinkResultType PhysicalPiecewiseMergeJoin::Sink(ExecutionContext &context, GlobalSinkState &gstate_p,
                                                LocalSinkState &lstate_p, DataChunk &input) const {
	auto &gstate = (MergeJoinGlobalState &)gstate_p;
	auto &lstate = (MergeJoinLocalState &)lstate_p;

	auto &global_sort_state = gstate.rhs_global_sort_state;
	auto &local_sort_state = lstate.rhs_local_sort_state;

	// Initialize local state (if necessary)
	if (!local_sort_state.initialized) {
		local_sort_state.Initialize(global_sort_state, BufferManager::GetBufferManager(context.client));
	}

	// Obtain sorting columns
	auto &join_keys = lstate.rhs_keys;
	join_keys.Reset();
	lstate.rhs_executor.Execute(input, join_keys);

	// Count the NULLs so we can exclude them later
	// TODO: Sort any comparison NULLs to the end using an initial sort column
	const auto count = join_keys.size();
	for (auto &key : join_keys.data) {
		lstate.rhs_has_null += (count - key.CountValid(count));
	}
	lstate.rhs_count += count;

	// Sink the data into the local sort state
	local_sort_state.SinkChunk(join_keys, input);

	// When sorting data reaches a certain size, we sort it
	if (local_sort_state.SizeInBytes() >= gstate.memory_per_thread) {
		local_sort_state.Sort(global_sort_state, true);
	}
	return SinkResultType::NEED_MORE_INPUT;
}

void PhysicalPiecewiseMergeJoin::Combine(ExecutionContext &context, GlobalSinkState &gstate_p,
                                         LocalSinkState &lstate_p) const {
	auto &gstate = (MergeJoinGlobalState &)gstate_p;
	auto &lstate = (MergeJoinLocalState &)lstate_p;
	gstate.rhs_global_sort_state.AddLocalState(lstate.rhs_local_sort_state);
	lock_guard<mutex> locked(gstate.lock);
	gstate.rhs_has_null += lstate.rhs_has_null;
	gstate.rhs_count += lstate.rhs_count;
	auto &client_profiler = QueryProfiler::Get(context.client);

	context.thread.profiler.Flush(this, &lstate.rhs_executor, "rhs_executor", 1);
	client_profiler.Flush(context.thread.profiler);
}

//===--------------------------------------------------------------------===//
// Finalize
//===--------------------------------------------------------------------===//
class MergeJoinFinalizeTask : public ExecutorTask {
public:
	MergeJoinFinalizeTask(shared_ptr<Event> event_p, ClientContext &context, MergeJoinGlobalState &state)
	    : ExecutorTask(context), event(move(event_p)), context(context), state(state) {
	}

	TaskExecutionResult ExecuteTask(TaskExecutionMode mode) override {
		// Initialize merge sorted and iterate until done
		auto &global_sort_state = state.rhs_global_sort_state;
		MergeSorter merge_sorter(global_sort_state, BufferManager::GetBufferManager(context));
		merge_sorter.PerformInMergeRound();
		event->FinishTask();

		return TaskExecutionResult::TASK_FINISHED;
	}

private:
	shared_ptr<Event> event;
	ClientContext &context;
	MergeJoinGlobalState &state;
};

class MergeJoinFinalizeEvent : public Event {
public:
	MergeJoinFinalizeEvent(MergeJoinGlobalState &gstate_p, Pipeline &pipeline_p)
	    : Event(pipeline_p.executor), gstate(gstate_p), pipeline(pipeline_p) {
	}

	MergeJoinGlobalState &gstate;
	Pipeline &pipeline;

public:
	void Schedule() override {
		auto &context = pipeline.GetClientContext();

		// Schedule tasks equal to the number of threads, which will each merge multiple partitions
		auto &ts = TaskScheduler::GetScheduler(context);
		idx_t num_threads = ts.NumberOfThreads();

		vector<unique_ptr<Task>> merge_tasks;
		for (idx_t tnum = 0; tnum < num_threads; tnum++) {
			merge_tasks.push_back(make_unique<MergeJoinFinalizeTask>(shared_from_this(), context, gstate));
		}
		SetTasks(move(merge_tasks));
	}

	void FinishEvent() override {
		auto &global_sort_state = gstate.rhs_global_sort_state;

		global_sort_state.CompleteMergeRound(true);
		if (global_sort_state.sorted_blocks.size() > 1) {
			// Multiple blocks remaining: Schedule the next round
			PhysicalPiecewiseMergeJoin::ScheduleMergeTasks(pipeline, *this, gstate);
		}
	}
};

void PhysicalPiecewiseMergeJoin::ScheduleMergeTasks(Pipeline &pipeline, Event &event, MergeJoinGlobalState &gstate) {
	// Initialize global sort state for a round of merging
	gstate.rhs_global_sort_state.InitializeMergeRound();
	auto new_event = make_shared<MergeJoinFinalizeEvent>(gstate, pipeline);
	event.InsertEvent(move(new_event));
}

SinkFinalizeType PhysicalPiecewiseMergeJoin::Finalize(Pipeline &pipeline, Event &event, ClientContext &context,
                                                      GlobalSinkState &gstate_p) const {
	auto &gstate = (MergeJoinGlobalState &)gstate_p;
	auto &global_sort_state = gstate.rhs_global_sort_state;

	if (IsRightOuterJoin(join_type)) {
		// for FULL/RIGHT OUTER JOIN, initialize found_match to false for every tuple
		gstate.rhs_found_match = unique_ptr<bool[]>(new bool[gstate.Count()]);
		memset(gstate.rhs_found_match.get(), 0, sizeof(bool) * gstate.Count());
	}
	if (global_sort_state.sorted_blocks.empty() && EmptyResultIfRHSIsEmpty()) {
		// Empty input!
		return SinkFinalizeType::NO_OUTPUT_POSSIBLE;
	}

	// Prepare for merge sort phase
	global_sort_state.PrepareMergePhase();

	// Start the merge phase or finish if a merge is not necessary
	if (global_sort_state.sorted_blocks.size() > 1) {
		PhysicalPiecewiseMergeJoin::ScheduleMergeTasks(pipeline, event, gstate);
	}
	return SinkFinalizeType::READY;
}

//===--------------------------------------------------------------------===//
// Operator
//===--------------------------------------------------------------------===//
class PiecewiseMergeJoinState : public OperatorState {
public:
	explicit PiecewiseMergeJoinState(const PhysicalPiecewiseMergeJoin &op, BufferManager &buffer_manager,
	                                 bool force_external)
	    : op(op), buffer_manager(buffer_manager), force_external(force_external), left_position(0), first_fetch(true),
	      finished(true), right_position(0), right_chunk_index(0) {
		vector<LogicalType> condition_types;
		for (auto &cond : op.conditions) {
			lhs_executor.AddExpression(*cond.left);
			condition_types.push_back(cond.left->return_type);
		}
		lhs_keys.Initialize(condition_types);
		if (IsLeftOuterJoin(op.join_type)) {
			lhs_found_match = unique_ptr<bool[]>(new bool[STANDARD_VECTOR_SIZE]);
			memset(lhs_found_match.get(), 0, sizeof(bool) * STANDARD_VECTOR_SIZE);
		}
		lhs_layout.Initialize(op.children[0]->types);
	}

	const PhysicalPiecewiseMergeJoin &op;
	BufferManager &buffer_manager;
	bool force_external;

	// Block sorting
	DataChunk lhs_keys;
	ExpressionExecutor lhs_executor;
	unique_ptr<bool[]> lhs_found_match;
	RowLayout lhs_layout;
	unique_ptr<LocalSortState> lhs_local_state;
	unique_ptr<GlobalSortState> lhs_global_state;
	idx_t lhs_count;
	idx_t lhs_has_null;

	// Simple scans
	idx_t left_position;

	// Complex scans
	bool first_fetch;
	bool finished;
	idx_t right_position;
	idx_t right_chunk_index;
	idx_t right_base;

public:
	void ResolveJoinKeys(DataChunk &input) {
		// resolve the join keys for the input
		lhs_keys.Reset();
		lhs_executor.Execute(input, lhs_keys);

		// Count the NULLs so we can exclude them later
		// TODO: Sort any multi-comparison NULLs to the end using an initial sort column
		lhs_count = lhs_keys.size();
		for (auto &key : lhs_keys.data) {
			lhs_has_null = lhs_count - key.CountValid(lhs_count);
			break;
		}

		// sort by join key
		lhs_global_state = make_unique<GlobalSortState>(buffer_manager, op.lhs_orders, lhs_layout);
		lhs_local_state = make_unique<LocalSortState>();
		lhs_local_state->Initialize(*lhs_global_state, buffer_manager);
		lhs_local_state->SinkChunk(lhs_keys, input);

		// Set external (can be force with the PRAGMA)
		lhs_global_state->external = force_external;
		lhs_global_state->AddLocalState(*lhs_local_state);
		lhs_global_state->PrepareMergePhase();
		while (lhs_global_state->sorted_blocks.size() > 1) {
			MergeSorter merge_sorter(*lhs_global_state, buffer_manager);
			merge_sorter.PerformInMergeRound();
			lhs_global_state->CompleteMergeRound();
		}
	}

	void Finalize(PhysicalOperator *op, ExecutionContext &context) override {
		context.thread.profiler.Flush(op, &lhs_executor, "lhs_executor", 0);
	}
};

unique_ptr<OperatorState> PhysicalPiecewiseMergeJoin::GetOperatorState(ClientContext &context) const {
	auto &buffer_manager = BufferManager::GetBufferManager(context);
	auto &config = ClientConfig::GetConfig(context);
	return make_unique<PiecewiseMergeJoinState>(*this, buffer_manager, config.force_external);
}

static inline idx_t SortedBlockNotNull(const idx_t base, const idx_t count, const idx_t not_null) {
	return MinValue(base + count, MaxValue(base, not_null)) - base;
}

static int MergeJoinComparisonValue(ExpressionType comparison) {
	switch (comparison) {
	case ExpressionType::COMPARE_LESSTHAN:
	case ExpressionType::COMPARE_GREATERTHAN:
		return -1;
	case ExpressionType::COMPARE_LESSTHANOREQUALTO:
	case ExpressionType::COMPARE_GREATERTHANOREQUALTO:
		return 0;
	default:
		throw InternalException("Unimplemented comparison type for merge join!");
	}
}

struct BlockMergeInfo {
	GlobalSortState &state;
	//! The block being scanned
	const idx_t block_idx;
	//! The start position being read from the block
	const idx_t base_idx;
	//! The number of not-NULL values in the block (they are at the end)
	const idx_t not_null;
	//! The current offset in the block
	idx_t &entry_idx;
	SelectionVector result;

	BlockMergeInfo(GlobalSortState &state, idx_t block_idx, idx_t base_idx, idx_t &entry_idx, idx_t not_null)
	    : state(state), block_idx(block_idx), base_idx(base_idx), not_null(not_null), entry_idx(entry_idx),
	      result(STANDARD_VECTOR_SIZE) {
	}
};

static void SliceSortedPayload(DataChunk &payload, BlockMergeInfo &info, const idx_t result_count, const idx_t vcount,
                               const idx_t left_cols = 0) {
	// There should only be one sorted block if they have been sorted
	D_ASSERT(info.state.sorted_blocks.size() == 1);
	SBScanState read_state(info.state.buffer_manager, info.state);
	read_state.sb = info.state.sorted_blocks[0].get();
	auto &sorted_data = *read_state.sb->payload_data;

	// We have to create pointers for the entire block
	// because unswizzle works on ranges not selections.
	read_state.SetIndices(info.block_idx, info.base_idx);
	read_state.PinData(sorted_data);
	const auto data_ptr = read_state.DataPtr(sorted_data);
	const auto next = vcount - info.base_idx;

	// Set up a batch of pointers to scan data from
	Vector addresses(LogicalType::POINTER, next);
	auto data_pointers = FlatVector::GetData<data_ptr_t>(addresses);

	// Set up the data pointers
	data_ptr_t row_ptr = data_ptr;
	const idx_t &row_width = sorted_data.layout.GetRowWidth();
	for (idx_t i = 0; i < next; ++i) {
		data_pointers[i] = row_ptr;
		row_ptr += row_width;
	}
	// Unswizzle the offsets back to pointers (if needed)
	if (!sorted_data.layout.AllConstant() && info.state.external) {
		RowOperations::UnswizzlePointers(sorted_data.layout, data_ptr, read_state.payload_heap_handle->Ptr(), next);
	}

	// Deserialize the payload data
	for (idx_t col_idx = 0; col_idx < sorted_data.layout.ColumnCount(); col_idx++) {
		const auto col_offset = sorted_data.layout.GetOffsets()[col_idx];
		RowOperations::Gather(addresses, info.result, payload.data[left_cols + col_idx],
		                      *FlatVector::IncrementalSelectionVector(), result_count, col_offset, col_idx);
	}
}

static void MergeJoinPinSortingBlock(SBScanState &scan, const idx_t block_idx) {
	scan.SetIndices(block_idx, 0);
	scan.PinRadix(block_idx);

	auto &sd = *scan.sb->blob_sorting_data;
	if (block_idx < sd.data_blocks.size()) {
		scan.PinData(sd);
	}
}

static data_ptr_t MergeJoinRadixPtr(SBScanState &scan, const idx_t entry_idx) {
	scan.entry_idx = entry_idx;
	return scan.RadixPtr();
}

static idx_t MergeJoinSimpleBlocks(PiecewiseMergeJoinState &lstate, MergeJoinGlobalState &rstate, bool *found_match,
                                   const ExpressionType comparison) {
	const auto cmp = MergeJoinComparisonValue(comparison);

	// The sort parameters should all be the same
	auto &lsort = *lstate.lhs_global_state;
	auto &rsort = rstate.rhs_global_sort_state;
	D_ASSERT(lsort.sort_layout.all_constant == rsort.sort_layout.all_constant);
	const auto all_constant = lsort.sort_layout.all_constant;
	D_ASSERT(lsort.external == rsort.external);
	const auto external = lsort.external;

	// There should only be one sorted block if they have been sorted
	D_ASSERT(lsort.sorted_blocks.size() == 1);
	SBScanState lread(lsort.buffer_manager, lsort);
	lread.sb = lsort.sorted_blocks[0].get();

	const idx_t l_block_idx = 0;
	idx_t l_entry_idx = 0;
	const auto lhs_not_null = lstate.lhs_count - lstate.lhs_has_null;
	MergeJoinPinSortingBlock(lread, l_block_idx);
<<<<<<< HEAD
	auto l_ptr = MergeJoinRadixPtr(lread, l_entry_idx);
=======
>>>>>>> 4b26c670

	D_ASSERT(rsort.sorted_blocks.size() == 1);
	SBScanState rread(rsort.buffer_manager, rsort);
	rread.sb = rsort.sorted_blocks[0].get();

<<<<<<< HEAD
	const auto cmp_size = lsort.sort_layout.comparison_size;
	const auto entry_size = lsort.sort_layout.entry_size;

=======
>>>>>>> 4b26c670
	idx_t right_base = 0;
	for (idx_t r_block_idx = 0; r_block_idx < rread.sb->radix_sorting_data.size(); r_block_idx++) {
		// we only care about the BIGGEST value in each of the RHS data blocks
		// because we want to figure out if the LHS values are less than [or equal] to ANY value
		// get the biggest value from the RHS chunk
		MergeJoinPinSortingBlock(rread, r_block_idx);

		auto &rblock = rread.sb->radix_sorting_data[r_block_idx];
		const auto r_not_null = SortedBlockNotNull(right_base, rblock.count, rstate.rhs_count - rstate.rhs_has_null);
		if (0 == r_not_null) {
			break;
		}
		const auto r_entry_idx = r_not_null - 1;
		right_base += rblock.count;

		auto r_ptr = MergeJoinRadixPtr(rread, r_entry_idx);

		// now we start from the current lpos value and check if we found a new value that is [<= OR <] the max RHS
		// value
		while (true) {
<<<<<<< HEAD
			int comp_res;
			if (all_constant) {
				comp_res = memcmp(l_ptr, r_ptr, cmp_size);
=======
			auto l_ptr = MergeJoinRadixPtr(lread, l_entry_idx);

			int comp_res;
			if (all_constant) {
				comp_res = memcmp(l_ptr, r_ptr, lsort.sort_layout.comparison_size);
>>>>>>> 4b26c670
			} else {
				comp_res = Comparators::CompareTuple(lread, rread, l_ptr, r_ptr, lsort.sort_layout, external);
			}

			if (comp_res <= cmp) {
				// found a match for lpos, set it in the found_match vector
				found_match[l_entry_idx] = true;
				l_entry_idx++;
<<<<<<< HEAD
				l_ptr += entry_size;
=======
>>>>>>> 4b26c670
				if (l_entry_idx >= lhs_not_null) {
					// early out: we exhausted the entire LHS and they all match
					return 0;
				}
			} else {
				// we found no match: any subsequent value from the LHS we scan now will be bigger and thus also not
				// match move to the next RHS chunk
				break;
			}
		}
	}
	return 0;
}

void PhysicalPiecewiseMergeJoin::ResolveSimpleJoin(ExecutionContext &context, DataChunk &input, DataChunk &chunk,
                                                   OperatorState &state_p) const {
	auto &state = (PiecewiseMergeJoinState &)state_p;
	auto &gstate = (MergeJoinGlobalState &)*sink_state;

	state.ResolveJoinKeys(input);

	// perform the actual join
	bool found_match[STANDARD_VECTOR_SIZE];
	memset(found_match, 0, sizeof(found_match));
	MergeJoinSimpleBlocks(state, gstate, found_match, conditions[0].comparison);

	// extract the sorted payload
	idx_t left_position = 0;
	const auto lhs_not_null = state.lhs_count - state.lhs_has_null;
	BlockMergeInfo left_info(*state.lhs_global_state, 0, 0, left_position, lhs_not_null);
	left_info.result.Initialize(nullptr);

	DataChunk payload;
	payload.Initialize(input.GetTypes());
	SliceSortedPayload(payload, left_info, state.lhs_count, state.lhs_count);
	payload.SetCardinality(state.lhs_count);

	// now construct the result based on the join result
	switch (join_type) {
	case JoinType::MARK: {
		// The only part of the join keys that is actually used is the validity mask.
		// Since the payload is sorted, we can just set the tail end of the validity masks to invalid.
		for (auto &key : state.lhs_keys.data) {
			key.Normalify(state.lhs_keys.size());
			auto &mask = FlatVector::Validity(key);
			if (mask.AllValid()) {
				continue;
			}
			mask.SetAllValid(lhs_not_null);
			for (idx_t i = lhs_not_null; i < state.lhs_count; ++i) {
				mask.SetInvalid(i);
			}
		}
		// So we make a set of keys that have the validity mask set for the
		PhysicalJoin::ConstructMarkJoinResult(state.lhs_keys, payload, chunk, found_match, gstate.rhs_has_null);
		break;
	}
	case JoinType::SEMI:
		PhysicalJoin::ConstructSemiJoinResult(payload, chunk, found_match);
		break;
	case JoinType::ANTI:
		PhysicalJoin::ConstructAntiJoinResult(payload, chunk, found_match);
		break;
	default:
		throw NotImplementedException("Unimplemented join type for merge join");
	}
}

static idx_t MergeJoinComplexBlocks(BlockMergeInfo &l, BlockMergeInfo &r, const ExpressionType comparison) {
	const auto cmp = MergeJoinComparisonValue(comparison);

	// The sort parameters should all be the same
	D_ASSERT(l.state.sort_layout.all_constant == r.state.sort_layout.all_constant);
	const auto all_constant = r.state.sort_layout.all_constant;
	D_ASSERT(l.state.external == r.state.external);
	const auto external = l.state.external;

	// There should only be one sorted block if they have been sorted
	D_ASSERT(l.state.sorted_blocks.size() == 1);
	SBScanState lread(l.state.buffer_manager, l.state);
	lread.sb = l.state.sorted_blocks[0].get();
	D_ASSERT(lread.sb->radix_sorting_data.size() == 1);
	MergeJoinPinSortingBlock(lread, l.block_idx);
<<<<<<< HEAD
	auto l_start = MergeJoinRadixPtr(lread, 0);
	auto l_ptr = MergeJoinRadixPtr(lread, l.entry_idx);
=======
>>>>>>> 4b26c670

	D_ASSERT(r.state.sorted_blocks.size() == 1);
	SBScanState rread(r.state.buffer_manager, r.state);
	rread.sb = r.state.sorted_blocks[0].get();

	if (r.entry_idx >= r.not_null) {
		return 0;
	}

	MergeJoinPinSortingBlock(rread, r.block_idx);
	auto r_ptr = MergeJoinRadixPtr(rread, r.entry_idx);

<<<<<<< HEAD
	const auto cmp_size = l.state.sort_layout.comparison_size;
	const auto entry_size = l.state.sort_layout.entry_size;

	idx_t result_count = 0;
	while (true) {
		if (l.entry_idx < l.not_null) {
			int comp_res;
			if (all_constant) {
				comp_res = memcmp(l_ptr, r_ptr, cmp_size);
=======
	idx_t result_count = 0;
	while (true) {
		if (l.entry_idx < l.not_null) {
			auto l_ptr = MergeJoinRadixPtr(lread, l.entry_idx);

			int comp_res;
			if (all_constant) {
				comp_res = memcmp(l_ptr, r_ptr, l.state.sort_layout.comparison_size);
>>>>>>> 4b26c670
			} else {
				comp_res = Comparators::CompareTuple(lread, rread, l_ptr, r_ptr, l.state.sort_layout, external);
			}

			if (comp_res <= cmp) {
				// left side smaller: found match
				l.result.set_index(result_count, sel_t(l.entry_idx - l.base_idx));
				r.result.set_index(result_count, sel_t(r.entry_idx - r.base_idx));
				result_count++;
				// move left side forward
				l.entry_idx++;
<<<<<<< HEAD
				l_ptr += entry_size;
=======
>>>>>>> 4b26c670
				if (result_count == STANDARD_VECTOR_SIZE) {
					// out of space!
					break;
				}
				continue;
			}
		}
		// right side smaller or equal, or left side exhausted: move
		// right pointer forward reset left side to start
<<<<<<< HEAD
=======
		l.entry_idx = 0;
>>>>>>> 4b26c670
		r.entry_idx++;
		if (r.entry_idx >= r.not_null) {
			break;
		}
<<<<<<< HEAD
		r_ptr += entry_size;

		l_ptr = l_start;
		l.entry_idx = 0;
=======

		r_ptr = MergeJoinRadixPtr(rread, r.entry_idx);
>>>>>>> 4b26c670
	}

	return result_count;
}

OperatorResultType PhysicalPiecewiseMergeJoin::ResolveComplexJoin(ExecutionContext &context, DataChunk &input,
                                                                  DataChunk &chunk, OperatorState &state_p) const {
	auto &state = (PiecewiseMergeJoinState &)state_p;
	auto &gstate = (MergeJoinGlobalState &)*sink_state;
	auto &rsorted = *gstate.rhs_global_sort_state.sorted_blocks[0];
	do {
		if (state.first_fetch) {
			state.ResolveJoinKeys(input);

			state.right_chunk_index = 0;
			state.right_base = 0;
			state.left_position = 0;
			state.right_position = 0;
			state.first_fetch = false;
			state.finished = false;
		}
		if (state.finished) {
			if (IsLeftOuterJoin(join_type)) {
				// left join: before we move to the next chunk, see if we need to output any vectors that didn't
				// have a match found
				PhysicalJoin::ConstructLeftJoinResult(input, chunk, state.lhs_found_match.get());
				memset(state.lhs_found_match.get(), 0, sizeof(bool) * STANDARD_VECTOR_SIZE);
			}
			state.first_fetch = true;
			state.finished = false;
			return OperatorResultType::NEED_MORE_INPUT;
		}

		const auto lhs_not_null = state.lhs_count - state.lhs_has_null;
		BlockMergeInfo left_info(*state.lhs_global_state, 0, 0, state.left_position, lhs_not_null);

		const auto &rblock = rsorted.radix_sorting_data[state.right_chunk_index];
		const auto rhs_not_null =
		    SortedBlockNotNull(state.right_base, rblock.count, gstate.rhs_count - gstate.rhs_has_null);
		BlockMergeInfo right_info(gstate.rhs_global_sort_state, state.right_chunk_index, state.right_position,
		                          state.right_position, rhs_not_null);

		idx_t result_count = MergeJoinComplexBlocks(left_info, right_info, conditions[0].comparison);
		if (result_count == 0) {
			// exhausted this chunk on the right side
			// move to the next right chunk
			state.left_position = 0;
			state.right_position = 0;
			state.right_base += rsorted.radix_sorting_data[state.right_chunk_index].count;
			state.right_chunk_index++;
			if (state.right_chunk_index >= rsorted.radix_sorting_data.size()) {
				state.finished = true;
			}
		} else {
			// found matches: mark the found matches if required
			if (state.lhs_found_match) {
				for (idx_t i = 0; i < result_count; i++) {
					state.lhs_found_match[left_info.result[i]] = true;
				}
			}
			if (gstate.rhs_found_match) {
<<<<<<< HEAD
				idx_t base_index = state.right_chunk_index * STANDARD_VECTOR_SIZE;
=======
				//	Absolute position of the block + start position inside that block
				const idx_t base_index = state.right_base + right_info.base_idx;
>>>>>>> 4b26c670
				for (idx_t i = 0; i < result_count; i++) {
					gstate.rhs_found_match[base_index + right_info.result[i]] = true;
				}
			}
			// found matches: output them
			SliceSortedPayload(chunk, left_info, result_count, input.size());
			SliceSortedPayload(chunk, right_info, result_count, right_info.entry_idx + 1, input.ColumnCount());
			chunk.SetCardinality(result_count);
			chunk.Verify();
		}
	} while (chunk.size() == 0);
	return OperatorResultType::HAVE_MORE_OUTPUT;
}

OperatorResultType PhysicalPiecewiseMergeJoin::Execute(ExecutionContext &context, DataChunk &input, DataChunk &chunk,
                                                       OperatorState &state) const {
	auto &gstate = (MergeJoinGlobalState &)*sink_state;

	if (gstate.Count() == 0) {
		// empty RHS
		if (!EmptyResultIfRHSIsEmpty()) {
			ConstructEmptyJoinResult(join_type, gstate.rhs_has_null, input, chunk);
			return OperatorResultType::NEED_MORE_INPUT;
		} else {
			return OperatorResultType::FINISHED;
		}
	}

	switch (join_type) {
	case JoinType::SEMI:
	case JoinType::ANTI:
	case JoinType::MARK:
		// simple joins can have max STANDARD_VECTOR_SIZE matches per chunk
		ResolveSimpleJoin(context, input, chunk, state);
		return OperatorResultType::NEED_MORE_INPUT;
	case JoinType::LEFT:
	case JoinType::INNER:
	case JoinType::RIGHT:
	case JoinType::OUTER:
		return ResolveComplexJoin(context, input, chunk, state);
	default:
		throw NotImplementedException("Unimplemented type for piecewise merge loop join!");
	}
}

//===--------------------------------------------------------------------===//
// Source
//===--------------------------------------------------------------------===//
class PiecewiseJoinScanState : public GlobalSourceState {
public:
	explicit PiecewiseJoinScanState(const PhysicalPiecewiseMergeJoin &op) : op(op) {
	}

	mutex lock;
	const PhysicalPiecewiseMergeJoin &op;
	unique_ptr<PayloadScanner> scanner;
<<<<<<< HEAD
=======
	idx_t right_outer_position;
>>>>>>> 4b26c670

public:
	idx_t MaxThreads() override {
		auto &sink = (MergeJoinGlobalState &)*op.sink_state;
		return sink.Count() / (STANDARD_VECTOR_SIZE * idx_t(10));
	}
};

unique_ptr<GlobalSourceState> PhysicalPiecewiseMergeJoin::GetGlobalSourceState(ClientContext &context) const {
	return make_unique<PiecewiseJoinScanState>(*this);
}

void PhysicalPiecewiseMergeJoin::GetData(ExecutionContext &context, DataChunk &result, GlobalSourceState &gstate,
                                         LocalSourceState &lstate) const {
	D_ASSERT(IsRightOuterJoin(join_type));
	// check if we need to scan any unmatched tuples from the RHS for the full/right outer join
	auto &sink = (MergeJoinGlobalState &)*sink_state;
	auto &state = (PiecewiseJoinScanState &)gstate;

	lock_guard<mutex> l(state.lock);
	if (!state.scanner) {
		// Initialize scanner (if not yet initialized)
		auto &sort_state = sink.rhs_global_sort_state;
		if (sort_state.sorted_blocks.empty()) {
			return;
		}
		state.scanner = make_unique<PayloadScanner>(*sort_state.sorted_blocks[0]->payload_data, sort_state);
	}

	// if the LHS is exhausted in a FULL/RIGHT OUTER JOIN, we scan the found_match for any chunks we
	// still need to output
	const auto found_match = sink.rhs_found_match.get();

	// ConstructFullOuterJoinResult(sink.rhs_found_match.get(), sink.right_chunks, chunk, state.right_outer_position);
<<<<<<< HEAD
	SelectionVector rsel(STANDARD_VECTOR_SIZE);
	for (;;) {
		// Read the next sorted chunk
		DataChunk rhs_chunk;
		rhs_chunk.Initialize(children[1]->types);
=======
	DataChunk rhs_chunk;
	rhs_chunk.Initialize(children[1]->types);
	SelectionVector rsel(STANDARD_VECTOR_SIZE);
	for (;;) {
		// Read the next sorted chunk
>>>>>>> 4b26c670
		state.scanner->Scan(rhs_chunk);

		const auto count = rhs_chunk.size();
		if (count == 0) {
			return;
		}

		idx_t result_count = 0;
		// figure out which tuples didn't find a match in the RHS
		for (idx_t i = 0; i < count; i++) {
<<<<<<< HEAD
			if (!found_match[i]) {
				rsel.set_index(result_count++, i);
			}
		}
=======
			if (!found_match[state.right_outer_position + i]) {
				rsel.set_index(result_count++, i);
			}
		}
		state.right_outer_position += count;

>>>>>>> 4b26c670
		if (result_count > 0) {
			// if there were any tuples that didn't find a match, output them
			const idx_t left_column_count = result.ColumnCount() - rhs_chunk.ColumnCount();
			for (idx_t col_idx = 0; col_idx < left_column_count; ++col_idx) {
				result.data[col_idx].SetVectorType(VectorType::CONSTANT_VECTOR);
				ConstantVector::SetNull(result.data[col_idx], true);
			}
			for (idx_t col_idx = 0; col_idx < rhs_chunk.ColumnCount(); ++col_idx) {
				result.data[left_column_count + col_idx].Slice(rhs_chunk.data[col_idx], rsel, result_count);
			}
			result.SetCardinality(result_count);
			return;
		}
	}
}

} // namespace duckdb<|MERGE_RESOLUTION|>--- conflicted
+++ resolved
@@ -459,21 +459,15 @@
 	idx_t l_entry_idx = 0;
 	const auto lhs_not_null = lstate.lhs_count - lstate.lhs_has_null;
 	MergeJoinPinSortingBlock(lread, l_block_idx);
-<<<<<<< HEAD
 	auto l_ptr = MergeJoinRadixPtr(lread, l_entry_idx);
-=======
->>>>>>> 4b26c670
 
 	D_ASSERT(rsort.sorted_blocks.size() == 1);
 	SBScanState rread(rsort.buffer_manager, rsort);
 	rread.sb = rsort.sorted_blocks[0].get();
 
-<<<<<<< HEAD
 	const auto cmp_size = lsort.sort_layout.comparison_size;
 	const auto entry_size = lsort.sort_layout.entry_size;
 
-=======
->>>>>>> 4b26c670
 	idx_t right_base = 0;
 	for (idx_t r_block_idx = 0; r_block_idx < rread.sb->radix_sorting_data.size(); r_block_idx++) {
 		// we only care about the BIGGEST value in each of the RHS data blocks
@@ -494,17 +488,9 @@
 		// now we start from the current lpos value and check if we found a new value that is [<= OR <] the max RHS
 		// value
 		while (true) {
-<<<<<<< HEAD
 			int comp_res;
 			if (all_constant) {
 				comp_res = memcmp(l_ptr, r_ptr, cmp_size);
-=======
-			auto l_ptr = MergeJoinRadixPtr(lread, l_entry_idx);
-
-			int comp_res;
-			if (all_constant) {
-				comp_res = memcmp(l_ptr, r_ptr, lsort.sort_layout.comparison_size);
->>>>>>> 4b26c670
 			} else {
 				comp_res = Comparators::CompareTuple(lread, rread, l_ptr, r_ptr, lsort.sort_layout, external);
 			}
@@ -513,10 +499,7 @@
 				// found a match for lpos, set it in the found_match vector
 				found_match[l_entry_idx] = true;
 				l_entry_idx++;
-<<<<<<< HEAD
 				l_ptr += entry_size;
-=======
->>>>>>> 4b26c670
 				if (l_entry_idx >= lhs_not_null) {
 					// early out: we exhausted the entire LHS and they all match
 					return 0;
@@ -600,11 +583,8 @@
 	lread.sb = l.state.sorted_blocks[0].get();
 	D_ASSERT(lread.sb->radix_sorting_data.size() == 1);
 	MergeJoinPinSortingBlock(lread, l.block_idx);
-<<<<<<< HEAD
 	auto l_start = MergeJoinRadixPtr(lread, 0);
 	auto l_ptr = MergeJoinRadixPtr(lread, l.entry_idx);
-=======
->>>>>>> 4b26c670
 
 	D_ASSERT(r.state.sorted_blocks.size() == 1);
 	SBScanState rread(r.state.buffer_manager, r.state);
@@ -617,7 +597,6 @@
 	MergeJoinPinSortingBlock(rread, r.block_idx);
 	auto r_ptr = MergeJoinRadixPtr(rread, r.entry_idx);
 
-<<<<<<< HEAD
 	const auto cmp_size = l.state.sort_layout.comparison_size;
 	const auto entry_size = l.state.sort_layout.entry_size;
 
@@ -627,16 +606,6 @@
 			int comp_res;
 			if (all_constant) {
 				comp_res = memcmp(l_ptr, r_ptr, cmp_size);
-=======
-	idx_t result_count = 0;
-	while (true) {
-		if (l.entry_idx < l.not_null) {
-			auto l_ptr = MergeJoinRadixPtr(lread, l.entry_idx);
-
-			int comp_res;
-			if (all_constant) {
-				comp_res = memcmp(l_ptr, r_ptr, l.state.sort_layout.comparison_size);
->>>>>>> 4b26c670
 			} else {
 				comp_res = Comparators::CompareTuple(lread, rread, l_ptr, r_ptr, l.state.sort_layout, external);
 			}
@@ -648,10 +617,7 @@
 				result_count++;
 				// move left side forward
 				l.entry_idx++;
-<<<<<<< HEAD
 				l_ptr += entry_size;
-=======
->>>>>>> 4b26c670
 				if (result_count == STANDARD_VECTOR_SIZE) {
 					// out of space!
 					break;
@@ -661,23 +627,14 @@
 		}
 		// right side smaller or equal, or left side exhausted: move
 		// right pointer forward reset left side to start
-<<<<<<< HEAD
-=======
-		l.entry_idx = 0;
->>>>>>> 4b26c670
 		r.entry_idx++;
 		if (r.entry_idx >= r.not_null) {
 			break;
 		}
-<<<<<<< HEAD
 		r_ptr += entry_size;
 
 		l_ptr = l_start;
 		l.entry_idx = 0;
-=======
-
-		r_ptr = MergeJoinRadixPtr(rread, r.entry_idx);
->>>>>>> 4b26c670
 	}
 
 	return result_count;
@@ -739,12 +696,8 @@
 				}
 			}
 			if (gstate.rhs_found_match) {
-<<<<<<< HEAD
-				idx_t base_index = state.right_chunk_index * STANDARD_VECTOR_SIZE;
-=======
 				//	Absolute position of the block + start position inside that block
 				const idx_t base_index = state.right_base + right_info.base_idx;
->>>>>>> 4b26c670
 				for (idx_t i = 0; i < result_count; i++) {
 					gstate.rhs_found_match[base_index + right_info.result[i]] = true;
 				}
@@ -795,16 +748,13 @@
 //===--------------------------------------------------------------------===//
 class PiecewiseJoinScanState : public GlobalSourceState {
 public:
-	explicit PiecewiseJoinScanState(const PhysicalPiecewiseMergeJoin &op) : op(op) {
+	explicit PiecewiseJoinScanState(const PhysicalPiecewiseMergeJoin &op) : op(op), right_outer_position(0) {
 	}
 
 	mutex lock;
 	const PhysicalPiecewiseMergeJoin &op;
 	unique_ptr<PayloadScanner> scanner;
-<<<<<<< HEAD
-=======
 	idx_t right_outer_position;
->>>>>>> 4b26c670
 
 public:
 	idx_t MaxThreads() override {
@@ -839,19 +789,11 @@
 	const auto found_match = sink.rhs_found_match.get();
 
 	// ConstructFullOuterJoinResult(sink.rhs_found_match.get(), sink.right_chunks, chunk, state.right_outer_position);
-<<<<<<< HEAD
-	SelectionVector rsel(STANDARD_VECTOR_SIZE);
-	for (;;) {
-		// Read the next sorted chunk
-		DataChunk rhs_chunk;
-		rhs_chunk.Initialize(children[1]->types);
-=======
 	DataChunk rhs_chunk;
 	rhs_chunk.Initialize(children[1]->types);
 	SelectionVector rsel(STANDARD_VECTOR_SIZE);
 	for (;;) {
 		// Read the next sorted chunk
->>>>>>> 4b26c670
 		state.scanner->Scan(rhs_chunk);
 
 		const auto count = rhs_chunk.size();
@@ -862,19 +804,12 @@
 		idx_t result_count = 0;
 		// figure out which tuples didn't find a match in the RHS
 		for (idx_t i = 0; i < count; i++) {
-<<<<<<< HEAD
-			if (!found_match[i]) {
-				rsel.set_index(result_count++, i);
-			}
-		}
-=======
 			if (!found_match[state.right_outer_position + i]) {
 				rsel.set_index(result_count++, i);
 			}
 		}
 		state.right_outer_position += count;
 
->>>>>>> 4b26c670
 		if (result_count > 0) {
 			// if there were any tuples that didn't find a match, output them
 			const idx_t left_column_count = result.ColumnCount() - rhs_chunk.ColumnCount();
