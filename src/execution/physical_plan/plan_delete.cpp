#include "duckdb/catalog/catalog_entry/duck_table_entry.hpp"
#include "duckdb/execution/operator/persistent/physical_delete.hpp"
#include "duckdb/execution/physical_plan_generator.hpp"
#include "duckdb/planner/expression/bound_reference_expression.hpp"
#include "duckdb/planner/operator/logical_delete.hpp"
#include "duckdb/catalog/duck_catalog.hpp"

namespace duckdb {

unique_ptr<PhysicalOperator> DuckCatalog::PlanDelete(ClientContext &context, LogicalDelete &op,
                                                     unique_ptr<PhysicalOperator> plan) {
	// get the index of the row_id column
	auto &bound_ref = op.expressions[0]->Cast<BoundReferenceExpression>();

<<<<<<< HEAD
	auto del = make_uniq<PhysicalDelete>(op.types, *op.table, op.table->GetStorage(), bound_ref.index,
=======
	auto del = make_uniq<PhysicalDelete>(op.types, op.table, op.table.GetStorage(), bound_ref.index,
>>>>>>> da69aeaa
	                                     op.estimated_cardinality, op.return_chunk);
	del->children.push_back(std::move(plan));
	return std::move(del);
}

unique_ptr<PhysicalOperator> PhysicalPlanGenerator::CreatePlan(LogicalDelete &op) {
	D_ASSERT(op.children.size() == 1);
	D_ASSERT(op.expressions.size() == 1);
	D_ASSERT(op.expressions[0]->type == ExpressionType::BOUND_REF);

	auto plan = CreatePlan(*op.children[0]);

	dependencies.AddDependency(op.table);
	return op.table.catalog.PlanDelete(context, op, std::move(plan));
}

} // namespace duckdb<|MERGE_RESOLUTION|>--- conflicted
+++ resolved
@@ -12,11 +12,7 @@
 	// get the index of the row_id column
 	auto &bound_ref = op.expressions[0]->Cast<BoundReferenceExpression>();
 
-<<<<<<< HEAD
-	auto del = make_uniq<PhysicalDelete>(op.types, *op.table, op.table->GetStorage(), bound_ref.index,
-=======
 	auto del = make_uniq<PhysicalDelete>(op.types, op.table, op.table.GetStorage(), bound_ref.index,
->>>>>>> da69aeaa
 	                                     op.estimated_cardinality, op.return_chunk);
 	del->children.push_back(std::move(plan));
 	return std::move(del);
