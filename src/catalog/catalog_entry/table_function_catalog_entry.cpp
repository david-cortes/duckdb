#include "duckdb/catalog/catalog_entry/table_function_catalog_entry.hpp"
#include "duckdb/parser/parsed_data/alter_table_function_info.hpp"

namespace duckdb {

TableFunctionCatalogEntry::TableFunctionCatalogEntry(Catalog &catalog, SchemaCatalogEntry &schema,
                                                     CreateTableFunctionInfo &info)
    : FunctionEntry(CatalogType::TABLE_FUNCTION_ENTRY, catalog, schema, info), functions(std::move(info.functions)) {
	D_ASSERT(this->functions.Size() > 0);
}

<<<<<<< HEAD
unique_ptr<CatalogEntry> TableFunctionCatalogEntry::AlterEntry(ClientContext &context, AlterInfo *info) {
	if (info->type != AlterType::ALTER_TABLE_FUNCTION) {
		throw InternalException("Attempting to alter TableFunctionCatalogEntry with unsupported alter type");
	}
	auto &function_info = (AlterTableFunctionInfo &)*info;
=======
unique_ptr<CatalogEntry> TableFunctionCatalogEntry::AlterEntry(ClientContext &context, AlterInfo &info) {
	if (info.type != AlterType::ALTER_TABLE_FUNCTION) {
		throw InternalException("Attempting to alter TableFunctionCatalogEntry with unsupported alter type");
	}
	auto &function_info = info.Cast<AlterTableFunctionInfo>();
>>>>>>> da69aeaa
	if (function_info.alter_table_function_type != AlterTableFunctionType::ADD_FUNCTION_OVERLOADS) {
		throw InternalException(
		    "Attempting to alter TableFunctionCatalogEntry with unsupported alter table function type");
	}
<<<<<<< HEAD
	auto &add_overloads = (AddTableFunctionOverloadInfo &)function_info;
=======
	auto &add_overloads = function_info.Cast<AddTableFunctionOverloadInfo>();
>>>>>>> da69aeaa

	TableFunctionSet new_set = functions;
	if (!new_set.MergeFunctionSet(add_overloads.new_overloads)) {
		throw BinderException("Failed to add new function overloads to function \"%s\": function already exists", name);
	}
	CreateTableFunctionInfo new_info(std::move(new_set));
<<<<<<< HEAD
	return make_uniq<TableFunctionCatalogEntry>(catalog, schema, &new_info);
=======
	return make_uniq<TableFunctionCatalogEntry>(catalog, schema, new_info);
>>>>>>> da69aeaa
}

} // namespace duckdb<|MERGE_RESOLUTION|>--- conflicted
+++ resolved
@@ -9,39 +9,23 @@
 	D_ASSERT(this->functions.Size() > 0);
 }
 
-<<<<<<< HEAD
-unique_ptr<CatalogEntry> TableFunctionCatalogEntry::AlterEntry(ClientContext &context, AlterInfo *info) {
-	if (info->type != AlterType::ALTER_TABLE_FUNCTION) {
-		throw InternalException("Attempting to alter TableFunctionCatalogEntry with unsupported alter type");
-	}
-	auto &function_info = (AlterTableFunctionInfo &)*info;
-=======
 unique_ptr<CatalogEntry> TableFunctionCatalogEntry::AlterEntry(ClientContext &context, AlterInfo &info) {
 	if (info.type != AlterType::ALTER_TABLE_FUNCTION) {
 		throw InternalException("Attempting to alter TableFunctionCatalogEntry with unsupported alter type");
 	}
 	auto &function_info = info.Cast<AlterTableFunctionInfo>();
->>>>>>> da69aeaa
 	if (function_info.alter_table_function_type != AlterTableFunctionType::ADD_FUNCTION_OVERLOADS) {
 		throw InternalException(
 		    "Attempting to alter TableFunctionCatalogEntry with unsupported alter table function type");
 	}
-<<<<<<< HEAD
-	auto &add_overloads = (AddTableFunctionOverloadInfo &)function_info;
-=======
 	auto &add_overloads = function_info.Cast<AddTableFunctionOverloadInfo>();
->>>>>>> da69aeaa
 
 	TableFunctionSet new_set = functions;
 	if (!new_set.MergeFunctionSet(add_overloads.new_overloads)) {
 		throw BinderException("Failed to add new function overloads to function \"%s\": function already exists", name);
 	}
 	CreateTableFunctionInfo new_info(std::move(new_set));
-<<<<<<< HEAD
-	return make_uniq<TableFunctionCatalogEntry>(catalog, schema, &new_info);
-=======
 	return make_uniq<TableFunctionCatalogEntry>(catalog, schema, new_info);
->>>>>>> da69aeaa
 }
 
 } // namespace duckdb