--- conflicted
+++ resolved
@@ -116,20 +116,15 @@
 	                                             idx_t threshold = 5);
 	//! Computes the levenshtein distance of each string in strings, and compares it to target, then returns TopNStrings
 	//! with the given params.
-<<<<<<< HEAD
-	static vector<string> TopNLevenshtein(const vector<string> &strings, const string &target, idx_t n = 5,
-	                                      idx_t threshold = 5);
-	static string CandidatesMessage(const vector<string> &candidates, const string &candidate = "Candidate bindings");
-
-	//! Generate an error message in the form of "{message_prefix}: nearest_string, nearest_string2, ...
-	//! Equivalent to calling TopNLevenshtein followed by CandidatesMessage
-	static string CandidatesErrorMessage(const vector<string> &strings, const string &target,
-	                                     const string &message_prefix, idx_t n = 5);
-=======
 	DUCKDB_API static vector<string> TopNLevenshtein(const vector<string> &strings, const string &target, idx_t n = 5,
 	                                                 idx_t threshold = 5);
 	DUCKDB_API static string CandidatesMessage(const vector<string> &candidates,
 	                                           const string &candidate = "Candidate bindings");
->>>>>>> 01bdd7ce
+
+	//! Generate an error message in the form of "{message_prefix}: nearest_string, nearest_string2, ...
+	//! Equivalent to calling TopNLevenshtein followed by CandidatesMessage
+	DUCKDB_API static string CandidatesErrorMessage(const vector<string> &strings, const string &target,
+	                                                const string &message_prefix, idx_t n = 5);
 };
+
 } // namespace duckdb