//===----------------------------------------------------------------------===//
//                         DuckDB
//
// duckdb/common/multi_file_reader_options.hpp
//
//
//===----------------------------------------------------------------------===//

#pragma once

#include "duckdb/common/types.hpp"
<<<<<<< HEAD
#include "duckdb/common/case_insensitive_map.hpp"
=======
#include "duckdb/common/hive_partitioning.hpp"
#include "re2/re2.h"
>>>>>>> db5414b6

namespace duckdb {
class Serializer;
class Deserializer;
struct BindInfo;

struct MultiFileReaderOptions {
	bool filename = false;
	bool hive_partitioning = false;
	bool auto_detect_hive_partitioning = true;
	bool union_by_name = false;
	bool hive_types = false;
	bool hive_types_auto_detect = false;
	case_insensitive_map_t<LogicalType> hive_types_schema;

	DUCKDB_API void Serialize(Serializer &serializer) const;
	DUCKDB_API static MultiFileReaderOptions Deserialize(Deserializer &source);
	DUCKDB_API void AddBatchInfo(BindInfo &bind_info) const;

<<<<<<< HEAD
=======
	static bool AutoDetectHivePartitioning(const vector<string> &files) {
		if (files.empty()) {
			return false;
		}

		std::unordered_set<string> uset;
		idx_t splits_size;
		{
			//	front file
			auto splits = StringUtil::Split(files.front(), FileSystem::PathSeparator());
			splits_size = splits.size();
			if (splits.size() < 2) {
				return false;
			}
			for (auto it = splits.begin(); it != std::prev(splits.end()); it++) {
				auto part = StringUtil::Split(*it, "=");
				if (part.size() == 2) {
					uset.insert(part.front());
				}
			}
		}
		if (uset.empty()) {
			return false;
		}
		for (auto &file : files) {
			auto splits = StringUtil::Split(file, FileSystem::PathSeparator());
			if (splits.size() != splits_size) {
				return false;
			}
			for (auto it = splits.begin(); it != std::prev(splits.end()); it++) {
				auto part = StringUtil::Split(*it, "=");
				if (part.size() == 2) {
					if (uset.find(part.front()) == uset.end()) {
						return false;
					}
				}
			}
		}
		return true;
	}
>>>>>>> db5414b6
};

} // namespace duckdb<|MERGE_RESOLUTION|>--- conflicted
+++ resolved
@@ -9,12 +9,8 @@
 #pragma once
 
 #include "duckdb/common/types.hpp"
-<<<<<<< HEAD
 #include "duckdb/common/case_insensitive_map.hpp"
-=======
 #include "duckdb/common/hive_partitioning.hpp"
-#include "re2/re2.h"
->>>>>>> db5414b6
 
 namespace duckdb {
 class Serializer;
@@ -34,8 +30,6 @@
 	DUCKDB_API static MultiFileReaderOptions Deserialize(Deserializer &source);
 	DUCKDB_API void AddBatchInfo(BindInfo &bind_info) const;
 
-<<<<<<< HEAD
-=======
 	static bool AutoDetectHivePartitioning(const vector<string> &files) {
 		if (files.empty()) {
 			return false;
@@ -76,7 +70,6 @@
 		}
 		return true;
 	}
->>>>>>> db5414b6
 };
 
 } // namespace duckdb