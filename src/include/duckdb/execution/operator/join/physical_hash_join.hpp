--- conflicted
+++ resolved
@@ -73,13 +73,9 @@
 	                 const vector<idx_t> &right_projection_map, vector<LogicalType> delim_types,
 	                 idx_t estimated_cardinality, PerfectHashJoinState join_state);
 	PhysicalHashJoin(LogicalOperator &op, unique_ptr<PhysicalOperator> left, unique_ptr<PhysicalOperator> right,
-<<<<<<< HEAD
 	                 vector<JoinCondition> cond, JoinType join_type, idx_t estimated_cardinality,
 	                 PerfectHashJoinState join_state);
-=======
-	                 vector<JoinCondition> cond, JoinType join_type, idx_t estimated_cardinality);
 	void Combine(ExecutionContext &context, GlobalOperatorState &gstate, LocalSinkState &lstate) override;
->>>>>>> 8045e424
 
 	vector<idx_t> right_projection_map;
 	//! The types of the keys
