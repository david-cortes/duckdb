--- conflicted
+++ resolved
@@ -35,12 +35,9 @@
 	static vector<AggregateObject> CreateAggregateObjects(vector<BoundAggregateExpression *> bindings);
 };
 
-<<<<<<< HEAD
-=======
 typedef uint64_t AHT_VAL_TPE; // FIXME put me into template
 typedef uint16_t AHT_PFX_TPE; // FIXME put me into template, too
 
->>>>>>> aee4022f
 //! GroupedAggregateHashTable is a linear probing HT that is used for computing
 //! aggregates
 /*!
@@ -80,13 +77,10 @@
 	void Combine(GroupedAggregateHashTable &other);
 	void Finalize();
 
-<<<<<<< HEAD
-=======
 	idx_t Size() {
 		return entries;
 	}
 
->>>>>>> aee4022f
 	//! The stringheap of the AggregateHashTable
 	StringHeap string_heap;
 
@@ -120,30 +114,14 @@
 	//! unique_ptr to indicate the ownership
 	unique_ptr<BufferHandle> hashes_hdl;
 	data_ptr_t hashes_end_ptr; // of hashes
-<<<<<<< HEAD
-	data_ptr_t current_payload_offset_ptr;
-	data_ptr_t current_payload_end_ptr;
-=======
 
 	idx_t payload_end_idx;
->>>>>>> aee4022f
 
 	//! The empty payload data
 	unique_ptr<data_t[]> empty_payload_data;
 	//! Bitmask for getting relevant bits from the hashes to determine the position
 	AHT_VAL_TPE bitmask;
 
-<<<<<<< HEAD
-	hash_t hash_prefix_remove_bitmask;
-	hash_t hash_prefix_get_bitmask;
-
-	const uint8_t hash_prefix_bits = 16;
-
-	vector<unique_ptr<GroupedAggregateHashTable>> distinct_hashes;
-
-	bool finalized;
-
-=======
 	AHT_VAL_TPE hash_prefix_remove_bitmask;
 	AHT_VAL_TPE hash_prefix_get_bitmask;
 
@@ -151,7 +129,6 @@
 
 	bool finalized;
 
->>>>>>> aee4022f
 	GroupedAggregateHashTable(const GroupedAggregateHashTable &) = delete;
 
 private:
@@ -167,10 +144,7 @@
 	void Verify();
 	void FlushMerge(Vector &source_addresses, Vector &source_hashes, idx_t count);
 	void NewBlock();
-<<<<<<< HEAD
-=======
 	data_ptr_t GetPtr(AHT_VAL_TPE ht_entry_val);
->>>>>>> aee4022f
 };
 
 } // namespace duckdb