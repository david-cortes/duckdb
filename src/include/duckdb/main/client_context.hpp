//===----------------------------------------------------------------------===//
//                         DuckDB
//
// duckdb/main/client_context.hpp
//
//
//===----------------------------------------------------------------------===//

#pragma once

#include "duckdb/catalog/catalog_entry/schema_catalog_entry.hpp"
#include "duckdb/catalog/catalog_set.hpp"
#include "duckdb/common/enums/pending_execution_result.hpp"
#include "duckdb/common/deque.hpp"
#include "duckdb/common/pair.hpp"
#include "duckdb/common/progress_bar.hpp"
#include "duckdb/common/unordered_set.hpp"
#include "duckdb/common/winapi.hpp"
#include "duckdb/main/prepared_statement.hpp"
#include "duckdb/main/stream_query_result.hpp"
#include "duckdb/main/table_description.hpp"
#include "duckdb/transaction/transaction_context.hpp"
#include "duckdb/main/pending_query_result.hpp"
#include <random>
#include "duckdb/common/atomic.hpp"
#include "duckdb/main/client_config.hpp"

namespace duckdb {
class Appender;
class Catalog;
class CatalogSearchPath;
class ChunkCollection;
class DatabaseInstance;
class FileOpener;
class LogicalOperator;
class PreparedStatementData;
class Relation;
class BufferedFileWriter;
class QueryProfiler;
class QueryProfilerHistory;
class ClientContextLock;
struct CreateScalarFunctionInfo;
class ScalarFunctionCatalogEntry;
struct ActiveQueryContext;

//! The ClientContext holds information relevant to the current client session
//! during execution
class ClientContext : public std::enable_shared_from_this<ClientContext> {
	friend class PendingQueryResult;
	friend class StreamQueryResult;
	friend class TransactionManager;

public:
	DUCKDB_API explicit ClientContext(shared_ptr<DatabaseInstance> db);
	DUCKDB_API ~ClientContext();

	//! Query profiler
	unique_ptr<QueryProfiler> profiler;
	//! QueryProfiler History
	unique_ptr<QueryProfilerHistory> query_profiler_history;
	//! The database that this client is connected to
	shared_ptr<DatabaseInstance> db;
	//! Data for the currently running transaction
	TransactionContext transaction;
	//! Whether or not the query is interrupted
	atomic<bool> interrupted;

	unique_ptr<SchemaCatalogEntry> temporary_objects;
	unordered_map<string, shared_ptr<PreparedStatementData>> prepared_statements;

	//! The writer used to log queries (if logging is enabled)
	unique_ptr<BufferedFileWriter> log_query_writer;
	//! The random generator used by random(). Its seed value can be set by setseed().
	std::mt19937 random_engine;

	const unique_ptr<CatalogSearchPath> catalog_search_path;

	unique_ptr<FileOpener> file_opener;

	//! The client configuration
	ClientConfig config;

public:
	DUCKDB_API Transaction &ActiveTransaction() {
		return transaction.ActiveTransaction();
	}

	//! Interrupt execution of a query
	DUCKDB_API void Interrupt();
	//! Enable query profiling
	DUCKDB_API void EnableProfiling();
	//! Disable query profiling
	DUCKDB_API void DisableProfiling();

	//! Issue a query, returning a QueryResult. The QueryResult can be either a StreamQueryResult or a
	//! MaterializedQueryResult. The StreamQueryResult will only be returned in the case of a successful SELECT
	//! statement.
	DUCKDB_API unique_ptr<QueryResult> Query(const string &query, bool allow_stream_result);
	DUCKDB_API unique_ptr<QueryResult> Query(unique_ptr<SQLStatement> statement, bool allow_stream_result);

	//! Issues a query to the database and returns a Pending Query Result. Note that "query" may only contain
	//! a single statement.
	DUCKDB_API unique_ptr<PendingQueryResult> PendingQuery(const string &query);
	//! Issues a query to the database and returns a Pending Query Result
	DUCKDB_API unique_ptr<PendingQueryResult> PendingQuery(unique_ptr<SQLStatement> statement);

	//! Destroy the client context
	DUCKDB_API void Destroy();

	//! Get the table info of a specific table, or nullptr if it cannot be found
	DUCKDB_API unique_ptr<TableDescription> TableInfo(const string &schema_name, const string &table_name);
	//! Appends a DataChunk to the specified table. Returns whether or not the append was successful.
	DUCKDB_API void Append(TableDescription &description, ChunkCollection &collection);
	//! Try to bind a relation in the current client context; either throws an exception or fills the result_columns
	//! list with the set of returned columns
	DUCKDB_API void TryBindRelation(Relation &relation, vector<ColumnDefinition> &result_columns);

	//! Execute a relation
	DUCKDB_API unique_ptr<QueryResult> Execute(const shared_ptr<Relation> &relation);

	//! Prepare a query
	DUCKDB_API unique_ptr<PreparedStatement> Prepare(const string &query);
	//! Directly prepare a SQL statement
	DUCKDB_API unique_ptr<PreparedStatement> Prepare(unique_ptr<SQLStatement> statement);

	//! Execute a prepared statement with the given name and set of parameters
	//! It is possible that the prepared statement will be re-bound. This will generally happen if the catalog is
	//! modified in between the prepared statement being bound and the prepared statement being run.
	DUCKDB_API unique_ptr<QueryResult> Execute(const string &query, shared_ptr<PreparedStatementData> &prepared,
	                                           vector<Value> &values, bool allow_stream_result = true);

	//! Gets current percentage of the query's progress, returns 0 in case the progress bar is disabled.
	DUCKDB_API double GetProgress();

	//! Register function in the temporary schema
	DUCKDB_API void RegisterFunction(CreateFunctionInfo *info);

	//! Parse statements from a query
	DUCKDB_API vector<unique_ptr<SQLStatement>> ParseStatements(const string &query);

	//! Extract the logical plan of a query
	DUCKDB_API unique_ptr<LogicalOperator> ExtractPlan(const string &query);
	DUCKDB_API void HandlePragmaStatements(vector<unique_ptr<SQLStatement>> &statements);

	//! Runs a function with a valid transaction context, potentially starting a transaction if the context is in auto
	//! commit mode.
	DUCKDB_API void RunFunctionInTransaction(const std::function<void(void)> &fun,
	                                         bool requires_valid_transaction = true);
	//! Same as RunFunctionInTransaction, but does not obtain a lock on the client context or check for validation
	DUCKDB_API void RunFunctionInTransactionInternal(ClientContextLock &lock, const std::function<void(void)> &fun,
	                                                 bool requires_valid_transaction = true);

	//! Equivalent to CURRENT_SETTING(key) SQL function.
	DUCKDB_API bool TryGetCurrentSetting(const std::string &key, Value &result);

<<<<<<< HEAD
	DUCKDB_API unique_ptr<DataChunk> Fetch(ClientContextLock &lock, StreamQueryResult &result);

	DUCKDB_API bool IsActiveResult(ClientContextLock &lock, BaseQueryResult *result);
	Executor &GetExecutor();
	const string &GetCurrentQuery();
=======
	//! Fetch a list of table names that are required for a given query
	DUCKDB_API unordered_set<string> GetTableNames(const string &query);
>>>>>>> c07e2290

private:
	//! Parse statements and resolve pragmas from a query
	bool ParseStatements(ClientContextLock &lock, const string &query, vector<unique_ptr<SQLStatement>> &result,
	                     string &error);
	//! Issues a query to the database and returns a Pending Query Result
	unique_ptr<PendingQueryResult> PendingQueryInternal(ClientContextLock &lock, unique_ptr<SQLStatement> statement,
	                                                    bool verify = true);
	unique_ptr<QueryResult> ExecutePendingQueryInternal(ClientContextLock &lock, PendingQueryResult &query,
	                                                    bool allow_stream_result);

	//! Parse statements from a query
	vector<unique_ptr<SQLStatement>> ParseStatementsInternal(ClientContextLock &lock, const string &query);
	//! Perform aggressive query verification of a SELECT statement. Only called when query_verification_enabled is
	//! true.
	string VerifyQuery(ClientContextLock &lock, const string &query, unique_ptr<SQLStatement> statement);

	void InitialCleanup(ClientContextLock &lock);
	//! Internal clean up, does not lock. Caller must hold the context_lock.
	void CleanupInternal(ClientContextLock &lock, BaseQueryResult *result = nullptr,
	                     bool invalidate_transaction = false);
	string FinalizeQuery(ClientContextLock &lock, bool success);
	unique_ptr<PendingQueryResult> PendingStatementOrPreparedStatement(ClientContextLock &lock, const string &query,
	                                                                   unique_ptr<SQLStatement> statement,
	                                                                   shared_ptr<PreparedStatementData> &prepared,
	                                                                   vector<Value> *values);
	unique_ptr<PendingQueryResult> PendingPreparedStatement(ClientContextLock &lock,
	                                                        shared_ptr<PreparedStatementData> statement_p,
	                                                        vector<Value> bound_values);

	//! Internally prepare a SQL statement. Caller must hold the context_lock.
	shared_ptr<PreparedStatementData> CreatePreparedStatement(ClientContextLock &lock, const string &query,
	                                                          unique_ptr<SQLStatement> statement);
	unique_ptr<PendingQueryResult> PendingStatementInternal(ClientContextLock &lock, const string &query,
	                                                        unique_ptr<SQLStatement> statement);
	unique_ptr<QueryResult> RunStatementInternal(ClientContextLock &lock, const string &query,
	                                             unique_ptr<SQLStatement> statement, bool allow_stream_result,
	                                             bool verify = true);
	unique_ptr<PreparedStatement> PrepareInternal(ClientContextLock &lock, unique_ptr<SQLStatement> statement);
	void LogQueryInternal(ClientContextLock &lock, const string &query);

	unique_ptr<QueryResult> FetchResultInternal(ClientContextLock &lock, PendingQueryResult &pending,
	                                            bool allow_stream_result);
	unique_ptr<DataChunk> FetchInternal(ClientContextLock &lock, Executor &executor, BaseQueryResult &result);

	unique_ptr<ClientContextLock> LockContext();

	bool UpdateFunctionInfoFromEntry(ScalarFunctionCatalogEntry *existing_function, CreateScalarFunctionInfo *new_info);

	void BeginTransactionInternal(ClientContextLock &lock, bool requires_valid_transaction);
	void BeginQueryInternal(ClientContextLock &lock, const string &query);
	string EndQueryInternal(ClientContextLock &lock, bool success, bool invalidate_transaction);

	PendingExecutionResult ExecuteTaskInternal(ClientContextLock &lock, PendingQueryResult &result);

	unique_ptr<PendingQueryResult>
	PendingStatementOrPreparedStatementInternal(ClientContextLock &lock, const string &query,
	                                            unique_ptr<SQLStatement> statement,
	                                            shared_ptr<PreparedStatementData> &prepared, vector<Value> *values);

private:
	//! Lock on using the ClientContext in parallel
	mutex context_lock;
	//! The currently active query context
	unique_ptr<ActiveQueryContext> active_query;
	//! The current query progress
	atomic<double> query_progress;
};

class ClientContextLock {
public:
	explicit ClientContextLock(mutex &context_lock) : client_guard(context_lock) {
	}

	~ClientContextLock() {
	}

private:
	lock_guard<mutex> client_guard;
};

} // namespace duckdb<|MERGE_RESOLUTION|>--- conflicted
+++ resolved
@@ -153,16 +153,19 @@
 	//! Equivalent to CURRENT_SETTING(key) SQL function.
 	DUCKDB_API bool TryGetCurrentSetting(const std::string &key, Value &result);
 
-<<<<<<< HEAD
 	DUCKDB_API unique_ptr<DataChunk> Fetch(ClientContextLock &lock, StreamQueryResult &result);
 
+	//! Whether or not the given result object (streaming query result or pending query result) is active
 	DUCKDB_API bool IsActiveResult(ClientContextLock &lock, BaseQueryResult *result);
+
+	//! Returns the current executor
 	Executor &GetExecutor();
+
+	//! Returns the current query string (if any)
 	const string &GetCurrentQuery();
-=======
+
 	//! Fetch a list of table names that are required for a given query
 	DUCKDB_API unordered_set<string> GetTableNames(const string &query);
->>>>>>> c07e2290
 
 private:
 	//! Parse statements and resolve pragmas from a query
