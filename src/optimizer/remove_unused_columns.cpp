#include <map>

#include "duckdb/optimizer/remove_unused_columns.hpp"

#include "duckdb/planner/expression/bound_aggregate_expression.hpp"
#include "duckdb/planner/expression/bound_columnref_expression.hpp"
#include "duckdb/planner/expression/bound_constant_expression.hpp"

#include "duckdb/planner/operator/logical_aggregate.hpp"
#include "duckdb/planner/operator/logical_comparison_join.hpp"
#include "duckdb/planner/operator/logical_filter.hpp"
#include "duckdb/planner/operator/logical_get.hpp"
#include "duckdb/planner/operator/logical_table_function.hpp"
#include "duckdb/planner/operator/logical_projection.hpp"
#include "duckdb/planner/column_binding_map.hpp"

#include "duckdb/function/aggregate/distributive_functions.hpp"

#include "duckdb/planner/expression_iterator.hpp"

namespace duckdb {
using namespace std;

void RemoveUnusedColumns::ReplaceBinding(ColumnBinding current_binding, ColumnBinding new_binding) {
	auto colrefs = column_references.find(current_binding);
	if (colrefs != column_references.end()) {
		for (auto &colref : colrefs->second) {
			assert(colref->binding == current_binding);
			colref->binding = new_binding;
		}
	}
}

template <class T> void RemoveUnusedColumns::ClearUnusedExpressions(vector<T> &list, idx_t table_idx) {
	idx_t offset = 0;
	for (idx_t col_idx = 0; col_idx < list.size(); col_idx++) {
		auto current_binding = ColumnBinding(table_idx, col_idx + offset);
		auto entry = column_references.find(current_binding);
		if (entry == column_references.end()) {
			// this entry is not referred to, erase it from the set of expressions
			list.erase(list.begin() + col_idx);
			offset++;
			col_idx--;
		} else if (offset > 0) {
			// column is used but the ColumnBinding has changed because of removed columns
			ReplaceBinding(current_binding, ColumnBinding(table_idx, col_idx));
		}
	}
}

void RemoveUnusedColumns::VisitOperator(LogicalOperator &op) {
	switch (op.type) {
	case LogicalOperatorType::AGGREGATE_AND_GROUP_BY: {
		// aggregate
		if (!everything_referenced) {
			// FIXME: groups that are not referenced need to stay -> but they don't need to be scanned and output!
			auto &aggr = (LogicalAggregate &)op;
			ClearUnusedExpressions(aggr.expressions, aggr.aggregate_index);

			if (aggr.expressions.size() == 0 && aggr.groups.size() == 0) {
				// removed all expressions from the aggregate: push a COUNT(*)
				auto count_star_fun = CountStarFun::GetFunction();
				aggr.expressions.push_back(
<<<<<<< HEAD
				    make_unique<BoundAggregateExpression>(count_star_fun.return_type, move(count_star_fun), false));
=======
				    make_unique<BoundAggregateExpression>(count_star_fun.return_type, count_star_fun, false));
>>>>>>> 8dd67a06
			}
		}

		// then recurse into the children of the aggregate
		RemoveUnusedColumns remove;
		remove.VisitOperatorExpressions(op);
		remove.VisitOperator(*op.children[0]);
		return;
	}
	case LogicalOperatorType::DELIM_JOIN:
	case LogicalOperatorType::COMPARISON_JOIN: {
		if (!everything_referenced) {
			auto &comp_join = (LogicalComparisonJoin &)op;

			if (comp_join.join_type != JoinType::INNER) {
				break;
			}
			// for inner joins with equality predicates in the form of (X=Y)
			// we can replace any references to the RHS (Y) to references to the LHS (X)
			// this reduces the amount of columns we need to extract from the join hash table
			for (auto &cond : comp_join.conditions) {
				if (cond.comparison == ExpressionType::COMPARE_EQUAL) {
					if (cond.left->expression_class == ExpressionClass::BOUND_COLUMN_REF &&
					    cond.right->expression_class == ExpressionClass::BOUND_COLUMN_REF) {
						// comparison join between two bound column refs
						// we can replace any reference to the RHS (build-side) with a reference to the LHS (probe-side)
						auto &lhs_col = (BoundColumnRefExpression &)*cond.left;
						auto &rhs_col = (BoundColumnRefExpression &)*cond.right;
						// if there are any columns that refer to the RHS,
						auto colrefs = column_references.find(rhs_col.binding);
						if (colrefs != column_references.end()) {
							for (auto &entry : colrefs->second) {
								entry->binding = lhs_col.binding;
								column_references[lhs_col.binding].push_back(entry);
							}
							column_references.erase(rhs_col.binding);
						}
					}
				}
			}
		}
		break;
	}
	case LogicalOperatorType::ANY_JOIN:
		break;
	case LogicalOperatorType::UNION:
	case LogicalOperatorType::EXCEPT:
	case LogicalOperatorType::INTERSECT:
		// for set operations we don't remove anything, just recursively visit the children
		// FIXME: for UNION we can remove unreferenced columns as long as everything_referenced is false (i.e. we
		// encounter a UNION node that is not preceded by a DISTINCT)
		for (auto &child : op.children) {
			RemoveUnusedColumns remove(true);
			remove.VisitOperator(*child);
		}
		return;
	case LogicalOperatorType::PROJECTION: {
		if (!everything_referenced) {
			auto &proj = (LogicalProjection &)op;
			ClearUnusedExpressions(proj.expressions, proj.table_index);

			if (proj.expressions.size() == 0) {
				// nothing references the projected expressions
				// this happens in the case of e.g. EXISTS(SELECT * FROM ...)
				// in this case we only need to project a single constant
				proj.expressions.push_back(make_unique<BoundConstantExpression>(SQLType::INTEGER, Value::INTEGER(42)));
			}
		}
		// then recurse into the children of this projection
		RemoveUnusedColumns remove;
		remove.VisitOperatorExpressions(op);
		remove.VisitOperator(*op.children[0]);
		return;
	}
	case LogicalOperatorType::GET:
		LogicalOperatorVisitor::VisitOperatorExpressions(op);
		if (!everything_referenced) {
			auto &get = (LogicalGet &)op;
			// table scan: figure out which columns are referenced
			ClearUnusedExpressions(get.column_ids, get.table_index);

			if (get.column_ids.size() == 0) {
				// this generally means we are only interested in whether or not anything exists in the table (e.g.
				// EXISTS(SELECT * FROM tbl)) in this case, we just scan the row identifier column as it means we do not
				// need to read any of the columns
				get.column_ids.push_back(COLUMN_IDENTIFIER_ROW_ID);
			}
		}
		return;
	case LogicalOperatorType::TABLE_FUNCTION: {
		LogicalOperatorVisitor::VisitOperatorExpressions(op);
		auto &fun = (LogicalTableFunction &)op;
		if (!everything_referenced && fun.function.supports_projection) {
			// table producing function: figure out which columns are referenced
			ClearUnusedExpressions(fun.column_ids, fun.table_index);
			// see above for this special case
			if (fun.column_ids.size() == 0) {
				fun.column_ids.push_back(COLUMN_IDENTIFIER_ROW_ID);
			}
		}
		return;
	}
	case LogicalOperatorType::DISTINCT: {
		// distinct, all projected columns are used for the DISTINCT computation
		// mark all columns as used and continue to the children
		// FIXME: DISTINCT with expression list does not implicitly reference everything
		everything_referenced = true;
		break;
	}
	case LogicalOperatorType::RECURSIVE_CTE: {
		everything_referenced = true;
		break;
	}
	case LogicalOperatorType::CTE_REF: {
		everything_referenced = true;
		break;
	}
	default:
		break;
	}
	LogicalOperatorVisitor::VisitOperatorExpressions(op);
	LogicalOperatorVisitor::VisitOperatorChildren(op);
}

unique_ptr<Expression> RemoveUnusedColumns::VisitReplace(BoundColumnRefExpression &expr,
                                                         unique_ptr<Expression> *expr_ptr) {
	// add a column reference
	column_references[expr.binding].push_back(&expr);
	return nullptr;
}

unique_ptr<Expression> RemoveUnusedColumns::VisitReplace(BoundReferenceExpression &expr,
                                                         unique_ptr<Expression> *expr_ptr) {
	// BoundReferenceExpression should not be used here yet, they only belong in the physical plan
	throw InternalException("BoundReferenceExpression should not be used here yet!");
}

} // namespace duckdb<|MERGE_RESOLUTION|>--- conflicted
+++ resolved
@@ -61,11 +61,7 @@
 				// removed all expressions from the aggregate: push a COUNT(*)
 				auto count_star_fun = CountStarFun::GetFunction();
 				aggr.expressions.push_back(
-<<<<<<< HEAD
-				    make_unique<BoundAggregateExpression>(count_star_fun.return_type, move(count_star_fun), false));
-=======
 				    make_unique<BoundAggregateExpression>(count_star_fun.return_type, count_star_fun, false));
->>>>>>> 8dd67a06
 			}
 		}
 
@@ -131,7 +127,7 @@
 				// nothing references the projected expressions
 				// this happens in the case of e.g. EXISTS(SELECT * FROM ...)
 				// in this case we only need to project a single constant
-				proj.expressions.push_back(make_unique<BoundConstantExpression>(SQLType::INTEGER, Value::INTEGER(42)));
+				proj.expressions.push_back(make_unique<BoundConstantExpression>(Value::INTEGER(42)));
 			}
 		}
 		// then recurse into the children of this projection
