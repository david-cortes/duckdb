--- conflicted
+++ resolved
@@ -58,14 +58,8 @@
 	max_interval.micros = 999999999;
 	result.emplace_back(LogicalType::INTERVAL, "interval", Value::INTERVAL(min_interval),
 	                    Value::INTERVAL(max_interval));
-<<<<<<< HEAD
-	// strings/blobs
+	// strings/blobs/bitstrings
 	result.emplace_back(LogicalType::VARCHAR, "varchar", Value("🦆🦆🦆🦆🦆🦆"), Value(string("goo\x00se", 6)));
-=======
-	// strings/blobs/bitstrings
-	result.emplace_back(LogicalType::VARCHAR, "varchar", Value("🦆🦆🦆🦆🦆🦆"),
-	                    Value(string("goo\x00se", 6)));
->>>>>>> f7827396
 	result.emplace_back(LogicalType::BLOB, "blob", Value::BLOB("thisisalongblob\\x00withnullbytes"),
 	                    Value::BLOB("\\x00\\x00\\x00a"));
 	result.emplace_back(LogicalType::BIT, "bit", Value::BIT("0010001001011100010101011010111"), Value::BIT("10101"));
