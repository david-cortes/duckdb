--- conflicted
+++ resolved
@@ -72,7 +72,6 @@
 	static const idx_t BUFFER_CAPACITY = STANDARD_VECTOR_SIZE;
 
 	SortedAggregateState() : nsel(0) {
-<<<<<<< HEAD
 	}
 
 	unique_ptr<ColumnDataCollection> arguments;
@@ -80,6 +79,12 @@
 
 	DataChunk sort_buffer;
 	DataChunk arg_buffer;
+
+	static inline void InitializeBuffer(DataChunk &chunk, const vector<LogicalType> &types) {
+		if (!chunk.ColumnCount() && !types.empty()) {
+			chunk.Initialize(Allocator::DefaultAllocator(), types);
+		}
+	}
 
 	void Flush(SortedAggregateBindData &order_bind) {
 		if (ordering) {
@@ -87,20 +92,18 @@
 		}
 
 		ordering = make_unique<ColumnDataCollection>(order_bind.buffer_manager, order_bind.sort_types);
+		InitializeBuffer(sort_buffer, order_bind.sort_types);
 		ordering->Append(sort_buffer);
 
 		arguments = make_unique<ColumnDataCollection>(order_bind.buffer_manager, order_bind.arg_types);
+		InitializeBuffer(arg_buffer, order_bind.arg_types);
 		arguments->Append(arg_buffer);
 	}
 
 	void Update(SortedAggregateBindData &order_bind, DataChunk &sort_chunk, DataChunk &arg_chunk) {
 		// Lazy instantiation of the buffer chunks
-		if (sort_chunk.ColumnCount() != sort_buffer.ColumnCount()) {
-			sort_buffer.Initialize(Allocator::DefaultAllocator(), sort_chunk.GetTypes());
-		}
-		if (arg_chunk.ColumnCount() != arg_buffer.ColumnCount()) {
-			arg_buffer.Initialize(Allocator::DefaultAllocator(), arg_chunk.GetTypes());
-		}
+		InitializeBuffer(sort_buffer, order_bind.sort_types);
+		InitializeBuffer(arg_buffer, order_bind.arg_types);
 
 		if (sort_chunk.size() + sort_buffer.size() > BUFFER_CAPACITY) {
 			Flush(order_bind);
@@ -125,64 +128,6 @@
 		}
 	}
 
-=======
-	}
-
-	unique_ptr<ColumnDataCollection> arguments;
-	unique_ptr<ColumnDataCollection> ordering;
-
-	DataChunk sort_buffer;
-	DataChunk arg_buffer;
-
-	static inline void InitializeBuffer(DataChunk &chunk, const vector<LogicalType> &types) {
-		if (!chunk.ColumnCount() && !types.empty()) {
-			chunk.Initialize(Allocator::DefaultAllocator(), types);
-		}
-	}
-
-	void Flush(SortedAggregateBindData &order_bind) {
-		if (ordering) {
-			return;
-		}
-
-		ordering = make_unique<ColumnDataCollection>(order_bind.buffer_manager, order_bind.sort_types);
-		InitializeBuffer(sort_buffer, order_bind.sort_types);
-		ordering->Append(sort_buffer);
-
-		arguments = make_unique<ColumnDataCollection>(order_bind.buffer_manager, order_bind.arg_types);
-		InitializeBuffer(arg_buffer, order_bind.arg_types);
-		arguments->Append(arg_buffer);
-	}
-
-	void Update(SortedAggregateBindData &order_bind, DataChunk &sort_chunk, DataChunk &arg_chunk) {
-		// Lazy instantiation of the buffer chunks
-		InitializeBuffer(sort_buffer, order_bind.sort_types);
-		InitializeBuffer(arg_buffer, order_bind.arg_types);
-
-		if (sort_chunk.size() + sort_buffer.size() > BUFFER_CAPACITY) {
-			Flush(order_bind);
-		}
-		if (ordering) {
-			ordering->Append(sort_chunk);
-			arguments->Append(arg_chunk);
-		} else {
-			sort_buffer.Append(sort_chunk, true);
-			arg_buffer.Append(arg_chunk, true);
-		}
-	}
-
-	void Combine(SortedAggregateBindData &order_bind, SortedAggregateState &other) {
-		if (other.ordering) {
-			// Force CDC if the other hash it
-			Flush(order_bind);
-			ordering->Combine(*other.ordering);
-			arguments->Combine(*other.arguments);
-		} else if (other.sort_buffer.size()) {
-			Update(order_bind, other.sort_buffer, other.arg_buffer);
-		}
-	}
-
->>>>>>> cf8368ad
 	void Finalize(LocalSortState &local_sort) {
 		if (ordering) {
 			const auto chunk_count = ordering->ChunkCount();
