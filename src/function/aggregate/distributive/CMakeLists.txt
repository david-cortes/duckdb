<<<<<<< HEAD
add_library_unity(
  duckdb_aggr_distr
  OBJECT
  approx_count.cpp
  bitagg.cpp
  bitstring_agg.cpp
  count.cpp
  first.cpp
  minmax.cpp
  string_agg.cpp
  sum.cpp
  product.cpp
  bool.cpp
  arg_min_max.cpp
  skew.cpp
  kurtosis.cpp
  entropy.cpp)
=======
add_library_unity(duckdb_aggr_distr OBJECT count.cpp first.cpp)
>>>>>>> da69aeaa
set(ALL_OBJECT_FILES
    ${ALL_OBJECT_FILES} $<TARGET_OBJECTS:duckdb_aggr_distr>
    PARENT_SCOPE)<|MERGE_RESOLUTION|>--- conflicted
+++ resolved
@@ -1,24 +1,4 @@
-<<<<<<< HEAD
-add_library_unity(
-  duckdb_aggr_distr
-  OBJECT
-  approx_count.cpp
-  bitagg.cpp
-  bitstring_agg.cpp
-  count.cpp
-  first.cpp
-  minmax.cpp
-  string_agg.cpp
-  sum.cpp
-  product.cpp
-  bool.cpp
-  arg_min_max.cpp
-  skew.cpp
-  kurtosis.cpp
-  entropy.cpp)
-=======
 add_library_unity(duckdb_aggr_distr OBJECT count.cpp first.cpp)
->>>>>>> da69aeaa
 set(ALL_OBJECT_FILES
     ${ALL_OBJECT_FILES} $<TARGET_OBJECTS:duckdb_aggr_distr>
     PARENT_SCOPE)