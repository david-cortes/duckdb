--- conflicted
+++ resolved
@@ -18,10 +18,7 @@
 #include "duckdb/common/fsst.hpp"
 #include "fsst.h"
 #include "duckdb/common/types/bit.hpp"
-<<<<<<< HEAD
-=======
 #include "duckdb/common/types/value_map.hpp"
->>>>>>> da69aeaa
 
 #include "duckdb/common/serializer/format_serializer.hpp"
 #include "duckdb/common/serializer/format_deserializer.hpp"
@@ -247,11 +244,7 @@
 	optional_ptr<VectorBuffer> buffer;
 	idx_t type_size;
 	bool is_nested;
-<<<<<<< HEAD
-	DataArrays(Vector &vec, data_ptr_t data, VectorBuffer *buffer, idx_t type_size, bool is_nested)
-=======
 	DataArrays(Vector &vec, data_ptr_t data, optional_ptr<VectorBuffer> buffer, idx_t type_size, bool is_nested)
->>>>>>> da69aeaa
 	    : vec(vec), data(data), buffer(buffer), type_size(type_size), is_nested(is_nested) {
 	}
 };
@@ -979,50 +972,19 @@
 }
 
 void Vector::FormatSerialize(FormatSerializer &serializer, idx_t count) {
-<<<<<<< HEAD
-	auto &type = GetType();
-=======
 	auto &logical_type = GetType();
->>>>>>> da69aeaa
 
 	UnifiedVectorFormat vdata;
 	ToUnifiedFormat(count, vdata);
 
-<<<<<<< HEAD
-	const auto write_validity = (count > 0) && !vdata.validity.AllValid();
-	serializer.WriteProperty("has_validity", write_validity);
-	if (write_validity) {
-=======
 	const auto all_valid = (count > 0) && !vdata.validity.AllValid();
 	serializer.WriteProperty("all_valid", all_valid);
 	if (all_valid) {
->>>>>>> da69aeaa
 		ValidityMask flat_mask(count);
 		for (idx_t i = 0; i < count; ++i) {
 			auto row_idx = vdata.sel->get_index(i);
 			flat_mask.Set(i, vdata.validity.RowIsValid(row_idx));
 		}
-<<<<<<< HEAD
-		serializer.WriteProperty("validity_mask", (const_data_ptr_t)flat_mask.GetData(),
-		                         flat_mask.ValidityMaskSize(count));
-	}
-	if (TypeIsConstantSize(type.InternalType())) {
-		// constant size type: simple copy
-		idx_t write_size = GetTypeIdSize(type.InternalType()) * count;
-		auto ptr = unique_ptr<data_t[]>(new data_t[write_size]);
-		VectorOperations::WriteToStorage(*this, count, ptr.get());
-		serializer.WriteProperty("data", write_size);
-	} else {
-		switch (type.InternalType()) {
-		case PhysicalType::VARCHAR: {
-			auto strings = (string_t *)vdata.data;
-			for (idx_t i = 0; i < count; i++) {
-				auto idx = vdata.sel->get_index(i);
-				auto source = !vdata.validity.RowIsValid(idx) ? NullValue<string_t>() : strings[idx];
-				string_t str = string_t(source.GetDataUnsafe(), source.GetSize());
-				serializer.WriteProperty("data", str);
-			}
-=======
 		serializer.WriteProperty("validity", const_data_ptr_cast(flat_mask.GetData()),
 		                         flat_mask.ValidityMaskSize(count));
 	}
@@ -1046,17 +1008,11 @@
 				serializer.WriteValue(str);
 			}
 			serializer.OnListEnd(count);
->>>>>>> da69aeaa
 			break;
 		}
 		case PhysicalType::STRUCT: {
 			Flatten(count);
 			auto &entries = StructVector::GetEntries(*this);
-<<<<<<< HEAD
-			for (auto &entry : entries) {
-				entry->FormatSerialize(serializer, count);
-			}
-=======
 
 			// Serialize entries as a list
 			serializer.SetTag("children");
@@ -1067,7 +1023,6 @@
 				serializer.OnObjectEnd();
 			}
 			serializer.OnListEnd(entries.size());
->>>>>>> da69aeaa
 			break;
 		}
 		case PhysicalType::LIST: {
@@ -1075,21 +1030,6 @@
 			auto list_size = ListVector::GetListSize(*this);
 
 			// serialize the list entries in a flat array
-<<<<<<< HEAD
-			auto data = unique_ptr<list_entry_t[]>(new list_entry_t[count]);
-			auto source_array = (list_entry_t *)vdata.data;
-			for (idx_t i = 0; i < count; i++) {
-				auto idx = vdata.sel->get_index(i);
-				auto source = source_array[idx];
-				data[i].offset = source.offset;
-				data[i].length = source.length;
-			}
-
-			// write the list size
-			serializer.WriteProperty("list_size", list_size);
-			serializer.WriteProperty("data", (data_ptr_t)data.get(), count * sizeof(list_entry_t));
-			child.FormatSerialize(serializer, list_size);
-=======
 			auto entries = make_unsafe_uniq_array<list_entry_t>(count);
 			auto source_array = UnifiedVectorFormat::GetData<list_entry_t>(vdata);
 			for (idx_t i = 0; i < count; i++) {
@@ -1112,7 +1052,6 @@
 			serializer.OnObjectBegin();
 			child.FormatSerialize(serializer, list_size);
 			serializer.OnObjectEnd();
->>>>>>> da69aeaa
 			break;
 		}
 		default:
@@ -1122,71 +1061,6 @@
 }
 
 void Vector::FormatDeserialize(FormatDeserializer &deserializer, idx_t count) {
-<<<<<<< HEAD
-	/*
-	auto &type = GetType();
-
-	auto &validity = FlatVector::Validity(*this);
-	validity.Reset();
-	const auto has_validity = deserializer.ReadProperty<bool>("has_validity");
-	if (has_validity) {
-	    validity.Initialize(count);
-	    source.ReadData((data_ptr_t)validity.GetData(), validity.ValidityMaskSize(count));
-	}
-
-	if (TypeIsConstantSize(type.InternalType())) {
-	    // constant size type: read fixed amount of data from
-	    auto column_size = GetTypeIdSize(type.InternalType()) * count;
-	    auto ptr = unique_ptr<data_t[]>(new data_t[column_size]);
-	    source.ReadData(ptr.get(), column_size);
-
-	    VectorOperations::ReadFromStorage(ptr.get(), count, *this);
-	} else {
-	    switch (type.InternalType()) {
-	    case PhysicalType::VARCHAR: {
-	        auto strings = FlatVector::GetData<string_t>(*this);
-	        for (idx_t i = 0; i < count; i++) {
-	            // read the strings
-	            auto str = source.Read<string>();
-	            // now add the string to the StringHeap of the vector
-	            // and write the pointer into the vector
-	            if (validity.RowIsValid(i)) {
-	                strings[i] = StringVector::AddStringOrBlob(*this, str);
-	            }
-	        }
-	        break;
-	    }
-	    case PhysicalType::STRUCT: {
-	        auto &entries = StructVector::GetEntries(*this);
-	        for (auto &entry : entries) {
-	            entry->FormatDeserialize(deserializer, count);
-	        }
-	        break;
-	    }
-	    case PhysicalType::LIST: {
-	        // read the list size
-	        auto list_size = deserializer.ReadProperty<idx_t>("list_size");
-	        ListVector::Reserve(*this, list_size);
-	        ListVector::SetListSize(*this, list_size);
-
-	        // read the list entry
-	        auto list_entries = FlatVector::GetData(*this);
-	        source.ReadData(list_entries, count * sizeof(list_entry_t));
-
-	        // deserialize the child vector
-	        auto &child = ListVector::GetEntry(*this);
-	        child.Deserialize(list_size, source);
-
-	        break;
-	    }
-	    default:
-	        throw InternalException("Unimplemented variable width type for Vector::Deserialize!");
-	    }
-	}
-	 */
-
-	throw NotImplementedException("TODO: Implement deserialization for DuckDB Vectors");
-=======
 	auto &logical_type = GetType();
 
 	auto &validity = FlatVector::Validity(*this);
@@ -1271,7 +1145,6 @@
 			throw InternalException("Unimplemented variable width type for Vector::Deserialize!");
 		}
 	}
->>>>>>> da69aeaa
 }
 
 void Vector::Deserialize(idx_t count, Deserializer &source) {
