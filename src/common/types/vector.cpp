--- conflicted
+++ resolved
@@ -876,7 +876,7 @@
 	UTFVerify(FlatVector::INCREMENTAL_SELECTION_VECTOR, count);
 }
 
-void Vector::Verify(const SelectionVector &sel, idx_t count, ValidityMask *validity_parent) {
+void Vector::Verify(const SelectionVector &sel, idx_t count) {
 #ifdef DEBUG
 	if (count == 0) {
 		return;
@@ -944,13 +944,9 @@
 
 	if (GetType().InternalType() == PhysicalType::STRUCT) {
 		auto &child_types = GetType().child_types();
-		D_ASSERT(!child_types.empty());
+		D_ASSERT(child_types.size() > 0);
 		if (GetVectorType() == VectorType::FLAT_VECTOR || GetVectorType() == VectorType::CONSTANT_VECTOR) {
-<<<<<<< HEAD
-
-=======
 			// create a selection vector of the non-null entries of the struct vector
->>>>>>> 74697b85
 			auto &children = StructVector::GetEntries(*this);
 			D_ASSERT(child_types.size() == children.size());
 			for (idx_t child_idx = 0; child_idx < children.size(); child_idx++) {
@@ -958,7 +954,7 @@
 					D_ASSERT(children[child_idx]->GetVectorType() == VectorType::CONSTANT_VECTOR);
 				}
 				D_ASSERT(children[child_idx]->GetType() == child_types[child_idx].second);
-				children[child_idx]->Verify(sel, count, validity_parent);
+				children[child_idx]->Verify(sel, count);
 			}
 		}
 	}
@@ -979,11 +975,6 @@
 			for (idx_t i = 0; i < count; i++) {
 				auto idx = sel.get_index(i);
 				auto &le = list_data[idx];
-				if (validity_parent) {
-					if (!validity_parent->RowIsValid(idx)) {
-						continue;
-					}
-				}
 				if (validity.RowIsValid(idx) && ListVector::HasEntry(*this)) {
 					D_ASSERT(le.offset + le.length <= ListVector::GetListSize(*this));
 				}
@@ -993,15 +984,15 @@
 #endif
 }
 
-void Vector::Verify(idx_t count, ValidityMask *validity_parent) {
+void Vector::Verify(idx_t count) {
 	if (count > STANDARD_VECTOR_SIZE) {
 		SelectionVector selection_vector(count);
 		for (size_t i = 0; i < count; i++) {
 			selection_vector.set_index(i, i);
 		}
-		Verify(selection_vector, count, &validity);
+		Verify(selection_vector, count);
 	} else {
-		Verify(FlatVector::INCREMENTAL_SELECTION_VECTOR, count, &validity);
+		Verify(FlatVector::INCREMENTAL_SELECTION_VECTOR, count);
 	}
 }
 
