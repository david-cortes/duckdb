--- conflicted
+++ resolved
@@ -1,19 +1,8 @@
 #include "duckdb/common/enums/join_type.hpp"
-<<<<<<< HEAD
-#include "duckdb/common/serializer/enum_serializer.hpp"
-
-namespace duckdb {
-
-string JoinTypeToString(JoinType type) {
-	return EnumSerializer::EnumToString(type);
-}
-
-=======
 #include "duckdb/common/enum_util.hpp"
 
 namespace duckdb {
 
->>>>>>> da69aeaa
 bool IsLeftOuterJoin(JoinType type) {
 	return type == JoinType::LEFT || type == JoinType::OUTER;
 }
