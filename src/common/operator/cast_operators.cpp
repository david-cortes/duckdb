#include "duckdb/common/operator/cast_operators.hpp"
#include "duckdb/common/operator/string_cast.hpp"
#include "duckdb/common/operator/numeric_cast.hpp"
#include "duckdb/common/operator/decimal_cast_operators.hpp"
#include "duckdb/common/operator/multiply.hpp"

#include "duckdb/common/exception.hpp"
#include "duckdb/common/limits.hpp"
#include "duckdb/common/string_util.hpp"
#include "duckdb/common/types/blob.hpp"
#include "duckdb/common/types/cast_helpers.hpp"
#include "duckdb/common/types/date.hpp"
#include "duckdb/common/types/decimal.hpp"
#include "duckdb/common/types/hugeint.hpp"
#include "duckdb/common/types/uuid.hpp"
#include "duckdb/common/types/interval.hpp"
#include "duckdb/common/types/time.hpp"
#include "duckdb/common/types/timestamp.hpp"
#include "duckdb/common/types/vector.hpp"
#include "duckdb/common/types.hpp"
#include "fast_float/fast_float.h"
#include "fmt/format.h"

#include <cctype>
#include <cmath>
#include <cstdlib>

namespace duckdb {

//===--------------------------------------------------------------------===//
// Cast bool -> Numeric
//===--------------------------------------------------------------------===//
template <>
bool TryCast::Operation(bool input, bool &result, bool strict) {
	return NumericTryCast::Operation<bool, bool>(input, result, strict);
}

template <>
bool TryCast::Operation(bool input, int8_t &result, bool strict) {
	return NumericTryCast::Operation<bool, int8_t>(input, result, strict);
}

template <>
bool TryCast::Operation(bool input, int16_t &result, bool strict) {
	return NumericTryCast::Operation<bool, int16_t>(input, result, strict);
}

template <>
bool TryCast::Operation(bool input, int32_t &result, bool strict) {
	return NumericTryCast::Operation<bool, int32_t>(input, result, strict);
}

template <>
bool TryCast::Operation(bool input, int64_t &result, bool strict) {
	return NumericTryCast::Operation<bool, int64_t>(input, result, strict);
}

template <>
bool TryCast::Operation(bool input, hugeint_t &result, bool strict) {
	return NumericTryCast::Operation<bool, hugeint_t>(input, result, strict);
}

template <>
bool TryCast::Operation(bool input, uint8_t &result, bool strict) {
	return NumericTryCast::Operation<bool, uint8_t>(input, result, strict);
}

template <>
bool TryCast::Operation(bool input, uint16_t &result, bool strict) {
	return NumericTryCast::Operation<bool, uint16_t>(input, result, strict);
}

template <>
bool TryCast::Operation(bool input, uint32_t &result, bool strict) {
	return NumericTryCast::Operation<bool, uint32_t>(input, result, strict);
}

template <>
bool TryCast::Operation(bool input, uint64_t &result, bool strict) {
	return NumericTryCast::Operation<bool, uint64_t>(input, result, strict);
}

template <>
bool TryCast::Operation(bool input, float &result, bool strict) {
	return NumericTryCast::Operation<bool, float>(input, result, strict);
}

template <>
bool TryCast::Operation(bool input, double &result, bool strict) {
	return NumericTryCast::Operation<bool, double>(input, result, strict);
}

//===--------------------------------------------------------------------===//
// Cast int8_t -> Numeric
//===--------------------------------------------------------------------===//
template <>
bool TryCast::Operation(int8_t input, bool &result, bool strict) {
	return NumericTryCast::Operation<int8_t, bool>(input, result, strict);
}

template <>
bool TryCast::Operation(int8_t input, int8_t &result, bool strict) {
	return NumericTryCast::Operation<int8_t, int8_t>(input, result, strict);
}

template <>
bool TryCast::Operation(int8_t input, int16_t &result, bool strict) {
	return NumericTryCast::Operation<int8_t, int16_t>(input, result, strict);
}

template <>
bool TryCast::Operation(int8_t input, int32_t &result, bool strict) {
	return NumericTryCast::Operation<int8_t, int32_t>(input, result, strict);
}

template <>
bool TryCast::Operation(int8_t input, int64_t &result, bool strict) {
	return NumericTryCast::Operation<int8_t, int64_t>(input, result, strict);
}

template <>
bool TryCast::Operation(int8_t input, hugeint_t &result, bool strict) {
	return NumericTryCast::Operation<int8_t, hugeint_t>(input, result, strict);
}

template <>
bool TryCast::Operation(int8_t input, uint8_t &result, bool strict) {
	return NumericTryCast::Operation<int8_t, uint8_t>(input, result, strict);
}

template <>
bool TryCast::Operation(int8_t input, uint16_t &result, bool strict) {
	return NumericTryCast::Operation<int8_t, uint16_t>(input, result, strict);
}

template <>
bool TryCast::Operation(int8_t input, uint32_t &result, bool strict) {
	return NumericTryCast::Operation<int8_t, uint32_t>(input, result, strict);
}

template <>
bool TryCast::Operation(int8_t input, uint64_t &result, bool strict) {
	return NumericTryCast::Operation<int8_t, uint64_t>(input, result, strict);
}

template <>
bool TryCast::Operation(int8_t input, float &result, bool strict) {
	return NumericTryCast::Operation<int8_t, float>(input, result, strict);
}

template <>
bool TryCast::Operation(int8_t input, double &result, bool strict) {
	return NumericTryCast::Operation<int8_t, double>(input, result, strict);
}

//===--------------------------------------------------------------------===//
// Cast int16_t -> Numeric
//===--------------------------------------------------------------------===//
template <>
bool TryCast::Operation(int16_t input, bool &result, bool strict) {
	return NumericTryCast::Operation<int16_t, bool>(input, result, strict);
}

template <>
bool TryCast::Operation(int16_t input, int8_t &result, bool strict) {
	return NumericTryCast::Operation<int16_t, int8_t>(input, result, strict);
}

template <>
bool TryCast::Operation(int16_t input, int16_t &result, bool strict) {
	return NumericTryCast::Operation<int16_t, int16_t>(input, result, strict);
}

template <>
bool TryCast::Operation(int16_t input, int32_t &result, bool strict) {
	return NumericTryCast::Operation<int16_t, int32_t>(input, result, strict);
}

template <>
bool TryCast::Operation(int16_t input, int64_t &result, bool strict) {
	return NumericTryCast::Operation<int16_t, int64_t>(input, result, strict);
}

template <>
bool TryCast::Operation(int16_t input, hugeint_t &result, bool strict) {
	return NumericTryCast::Operation<int16_t, hugeint_t>(input, result, strict);
}

template <>
bool TryCast::Operation(int16_t input, uint8_t &result, bool strict) {
	return NumericTryCast::Operation<int16_t, uint8_t>(input, result, strict);
}

template <>
bool TryCast::Operation(int16_t input, uint16_t &result, bool strict) {
	return NumericTryCast::Operation<int16_t, uint16_t>(input, result, strict);
}

template <>
bool TryCast::Operation(int16_t input, uint32_t &result, bool strict) {
	return NumericTryCast::Operation<int16_t, uint32_t>(input, result, strict);
}

template <>
bool TryCast::Operation(int16_t input, uint64_t &result, bool strict) {
	return NumericTryCast::Operation<int16_t, uint64_t>(input, result, strict);
}

template <>
bool TryCast::Operation(int16_t input, float &result, bool strict) {
	return NumericTryCast::Operation<int16_t, float>(input, result, strict);
}

template <>
bool TryCast::Operation(int16_t input, double &result, bool strict) {
	return NumericTryCast::Operation<int16_t, double>(input, result, strict);
}

//===--------------------------------------------------------------------===//
// Cast int32_t -> Numeric
//===--------------------------------------------------------------------===//
template <>
bool TryCast::Operation(int32_t input, bool &result, bool strict) {
	return NumericTryCast::Operation<int32_t, bool>(input, result, strict);
}

template <>
bool TryCast::Operation(int32_t input, int8_t &result, bool strict) {
	return NumericTryCast::Operation<int32_t, int8_t>(input, result, strict);
}

template <>
bool TryCast::Operation(int32_t input, int16_t &result, bool strict) {
	return NumericTryCast::Operation<int32_t, int16_t>(input, result, strict);
}

template <>
bool TryCast::Operation(int32_t input, int32_t &result, bool strict) {
	return NumericTryCast::Operation<int32_t, int32_t>(input, result, strict);
}

template <>
bool TryCast::Operation(int32_t input, int64_t &result, bool strict) {
	return NumericTryCast::Operation<int32_t, int64_t>(input, result, strict);
}

template <>
bool TryCast::Operation(int32_t input, hugeint_t &result, bool strict) {
	return NumericTryCast::Operation<int32_t, hugeint_t>(input, result, strict);
}

template <>
bool TryCast::Operation(int32_t input, uint8_t &result, bool strict) {
	return NumericTryCast::Operation<int32_t, uint8_t>(input, result, strict);
}

template <>
bool TryCast::Operation(int32_t input, uint16_t &result, bool strict) {
	return NumericTryCast::Operation<int32_t, uint16_t>(input, result, strict);
}

template <>
bool TryCast::Operation(int32_t input, uint32_t &result, bool strict) {
	return NumericTryCast::Operation<int32_t, uint32_t>(input, result, strict);
}

template <>
bool TryCast::Operation(int32_t input, uint64_t &result, bool strict) {
	return NumericTryCast::Operation<int32_t, uint64_t>(input, result, strict);
}

template <>
bool TryCast::Operation(int32_t input, float &result, bool strict) {
	return NumericTryCast::Operation<int32_t, float>(input, result, strict);
}

template <>
bool TryCast::Operation(int32_t input, double &result, bool strict) {
	return NumericTryCast::Operation<int32_t, double>(input, result, strict);
}

//===--------------------------------------------------------------------===//
// Cast int64_t -> Numeric
//===--------------------------------------------------------------------===//
template <>
bool TryCast::Operation(int64_t input, bool &result, bool strict) {
	return NumericTryCast::Operation<int64_t, bool>(input, result, strict);
}

template <>
bool TryCast::Operation(int64_t input, int8_t &result, bool strict) {
	return NumericTryCast::Operation<int64_t, int8_t>(input, result, strict);
}

template <>
bool TryCast::Operation(int64_t input, int16_t &result, bool strict) {
	return NumericTryCast::Operation<int64_t, int16_t>(input, result, strict);
}

template <>
bool TryCast::Operation(int64_t input, int32_t &result, bool strict) {
	return NumericTryCast::Operation<int64_t, int32_t>(input, result, strict);
}

template <>
bool TryCast::Operation(int64_t input, int64_t &result, bool strict) {
	return NumericTryCast::Operation<int64_t, int64_t>(input, result, strict);
}

template <>
bool TryCast::Operation(int64_t input, hugeint_t &result, bool strict) {
	return NumericTryCast::Operation<int64_t, hugeint_t>(input, result, strict);
}

template <>
bool TryCast::Operation(int64_t input, uint8_t &result, bool strict) {
	return NumericTryCast::Operation<int64_t, uint8_t>(input, result, strict);
}

template <>
bool TryCast::Operation(int64_t input, uint16_t &result, bool strict) {
	return NumericTryCast::Operation<int64_t, uint16_t>(input, result, strict);
}

template <>
bool TryCast::Operation(int64_t input, uint32_t &result, bool strict) {
	return NumericTryCast::Operation<int64_t, uint32_t>(input, result, strict);
}

template <>
bool TryCast::Operation(int64_t input, uint64_t &result, bool strict) {
	return NumericTryCast::Operation<int64_t, uint64_t>(input, result, strict);
}

template <>
bool TryCast::Operation(int64_t input, float &result, bool strict) {
	return NumericTryCast::Operation<int64_t, float>(input, result, strict);
}

template <>
bool TryCast::Operation(int64_t input, double &result, bool strict) {
	return NumericTryCast::Operation<int64_t, double>(input, result, strict);
}

//===--------------------------------------------------------------------===//
// Cast hugeint_t -> Numeric
//===--------------------------------------------------------------------===//
template <>
bool TryCast::Operation(hugeint_t input, bool &result, bool strict) {
	return NumericTryCast::Operation<hugeint_t, bool>(input, result, strict);
}

template <>
bool TryCast::Operation(hugeint_t input, int8_t &result, bool strict) {
	return NumericTryCast::Operation<hugeint_t, int8_t>(input, result, strict);
}

template <>
bool TryCast::Operation(hugeint_t input, int16_t &result, bool strict) {
	return NumericTryCast::Operation<hugeint_t, int16_t>(input, result, strict);
}

template <>
bool TryCast::Operation(hugeint_t input, int32_t &result, bool strict) {
	return NumericTryCast::Operation<hugeint_t, int32_t>(input, result, strict);
}

template <>
bool TryCast::Operation(hugeint_t input, int64_t &result, bool strict) {
	return NumericTryCast::Operation<hugeint_t, int64_t>(input, result, strict);
}

template <>
bool TryCast::Operation(hugeint_t input, hugeint_t &result, bool strict) {
	return NumericTryCast::Operation<hugeint_t, hugeint_t>(input, result, strict);
}

template <>
bool TryCast::Operation(hugeint_t input, uint8_t &result, bool strict) {
	return NumericTryCast::Operation<hugeint_t, uint8_t>(input, result, strict);
}

template <>
bool TryCast::Operation(hugeint_t input, uint16_t &result, bool strict) {
	return NumericTryCast::Operation<hugeint_t, uint16_t>(input, result, strict);
}

template <>
bool TryCast::Operation(hugeint_t input, uint32_t &result, bool strict) {
	return NumericTryCast::Operation<hugeint_t, uint32_t>(input, result, strict);
}

template <>
bool TryCast::Operation(hugeint_t input, uint64_t &result, bool strict) {
	return NumericTryCast::Operation<hugeint_t, uint64_t>(input, result, strict);
}

template <>
bool TryCast::Operation(hugeint_t input, float &result, bool strict) {
	return NumericTryCast::Operation<hugeint_t, float>(input, result, strict);
}

template <>
bool TryCast::Operation(hugeint_t input, double &result, bool strict) {
	return NumericTryCast::Operation<hugeint_t, double>(input, result, strict);
}

//===--------------------------------------------------------------------===//
// Cast uint8_t -> Numeric
//===--------------------------------------------------------------------===//
template <>
bool TryCast::Operation(uint8_t input, bool &result, bool strict) {
	return NumericTryCast::Operation<uint8_t, bool>(input, result, strict);
}

template <>
bool TryCast::Operation(uint8_t input, int8_t &result, bool strict) {
	return NumericTryCast::Operation<uint8_t, int8_t>(input, result, strict);
}

template <>
bool TryCast::Operation(uint8_t input, int16_t &result, bool strict) {
	return NumericTryCast::Operation<uint8_t, int16_t>(input, result, strict);
}

template <>
bool TryCast::Operation(uint8_t input, int32_t &result, bool strict) {
	return NumericTryCast::Operation<uint8_t, int32_t>(input, result, strict);
}

template <>
bool TryCast::Operation(uint8_t input, int64_t &result, bool strict) {
	return NumericTryCast::Operation<uint8_t, int64_t>(input, result, strict);
}

template <>
bool TryCast::Operation(uint8_t input, hugeint_t &result, bool strict) {
	return NumericTryCast::Operation<uint8_t, hugeint_t>(input, result, strict);
}

template <>
bool TryCast::Operation(uint8_t input, uint8_t &result, bool strict) {
	return NumericTryCast::Operation<uint8_t, uint8_t>(input, result, strict);
}

template <>
bool TryCast::Operation(uint8_t input, uint16_t &result, bool strict) {
	return NumericTryCast::Operation<uint8_t, uint16_t>(input, result, strict);
}

template <>
bool TryCast::Operation(uint8_t input, uint32_t &result, bool strict) {
	return NumericTryCast::Operation<uint8_t, uint32_t>(input, result, strict);
}

template <>
bool TryCast::Operation(uint8_t input, uint64_t &result, bool strict) {
	return NumericTryCast::Operation<uint8_t, uint64_t>(input, result, strict);
}

template <>
bool TryCast::Operation(uint8_t input, float &result, bool strict) {
	return NumericTryCast::Operation<uint8_t, float>(input, result, strict);
}

template <>
bool TryCast::Operation(uint8_t input, double &result, bool strict) {
	return NumericTryCast::Operation<uint8_t, double>(input, result, strict);
}

//===--------------------------------------------------------------------===//
// Cast uint16_t -> Numeric
//===--------------------------------------------------------------------===//
template <>
bool TryCast::Operation(uint16_t input, bool &result, bool strict) {
	return NumericTryCast::Operation<uint16_t, bool>(input, result, strict);
}

template <>
bool TryCast::Operation(uint16_t input, int8_t &result, bool strict) {
	return NumericTryCast::Operation<uint16_t, int8_t>(input, result, strict);
}

template <>
bool TryCast::Operation(uint16_t input, int16_t &result, bool strict) {
	return NumericTryCast::Operation<uint16_t, int16_t>(input, result, strict);
}

template <>
bool TryCast::Operation(uint16_t input, int32_t &result, bool strict) {
	return NumericTryCast::Operation<uint16_t, int32_t>(input, result, strict);
}

template <>
bool TryCast::Operation(uint16_t input, int64_t &result, bool strict) {
	return NumericTryCast::Operation<uint16_t, int64_t>(input, result, strict);
}

template <>
bool TryCast::Operation(uint16_t input, hugeint_t &result, bool strict) {
	return NumericTryCast::Operation<uint16_t, hugeint_t>(input, result, strict);
}

template <>
bool TryCast::Operation(uint16_t input, uint8_t &result, bool strict) {
	return NumericTryCast::Operation<uint16_t, uint8_t>(input, result, strict);
}

template <>
bool TryCast::Operation(uint16_t input, uint16_t &result, bool strict) {
	return NumericTryCast::Operation<uint16_t, uint16_t>(input, result, strict);
}

template <>
bool TryCast::Operation(uint16_t input, uint32_t &result, bool strict) {
	return NumericTryCast::Operation<uint16_t, uint32_t>(input, result, strict);
}

template <>
bool TryCast::Operation(uint16_t input, uint64_t &result, bool strict) {
	return NumericTryCast::Operation<uint16_t, uint64_t>(input, result, strict);
}

template <>
bool TryCast::Operation(uint16_t input, float &result, bool strict) {
	return NumericTryCast::Operation<uint16_t, float>(input, result, strict);
}

template <>
bool TryCast::Operation(uint16_t input, double &result, bool strict) {
	return NumericTryCast::Operation<uint16_t, double>(input, result, strict);
}

//===--------------------------------------------------------------------===//
// Cast uint32_t -> Numeric
//===--------------------------------------------------------------------===//
template <>
bool TryCast::Operation(uint32_t input, bool &result, bool strict) {
	return NumericTryCast::Operation<uint32_t, bool>(input, result, strict);
}

template <>
bool TryCast::Operation(uint32_t input, int8_t &result, bool strict) {
	return NumericTryCast::Operation<uint32_t, int8_t>(input, result, strict);
}

template <>
bool TryCast::Operation(uint32_t input, int16_t &result, bool strict) {
	return NumericTryCast::Operation<uint32_t, int16_t>(input, result, strict);
}

template <>
bool TryCast::Operation(uint32_t input, int32_t &result, bool strict) {
	return NumericTryCast::Operation<uint32_t, int32_t>(input, result, strict);
}

template <>
bool TryCast::Operation(uint32_t input, int64_t &result, bool strict) {
	return NumericTryCast::Operation<uint32_t, int64_t>(input, result, strict);
}

template <>
bool TryCast::Operation(uint32_t input, hugeint_t &result, bool strict) {
	return NumericTryCast::Operation<uint32_t, hugeint_t>(input, result, strict);
}

template <>
bool TryCast::Operation(uint32_t input, uint8_t &result, bool strict) {
	return NumericTryCast::Operation<uint32_t, uint8_t>(input, result, strict);
}

template <>
bool TryCast::Operation(uint32_t input, uint16_t &result, bool strict) {
	return NumericTryCast::Operation<uint32_t, uint16_t>(input, result, strict);
}

template <>
bool TryCast::Operation(uint32_t input, uint32_t &result, bool strict) {
	return NumericTryCast::Operation<uint32_t, uint32_t>(input, result, strict);
}

template <>
bool TryCast::Operation(uint32_t input, uint64_t &result, bool strict) {
	return NumericTryCast::Operation<uint32_t, uint64_t>(input, result, strict);
}

template <>
bool TryCast::Operation(uint32_t input, float &result, bool strict) {
	return NumericTryCast::Operation<uint32_t, float>(input, result, strict);
}

template <>
bool TryCast::Operation(uint32_t input, double &result, bool strict) {
	return NumericTryCast::Operation<uint32_t, double>(input, result, strict);
}

//===--------------------------------------------------------------------===//
// Cast uint64_t -> Numeric
//===--------------------------------------------------------------------===//
template <>
bool TryCast::Operation(uint64_t input, bool &result, bool strict) {
	return NumericTryCast::Operation<uint64_t, bool>(input, result, strict);
}

template <>
bool TryCast::Operation(uint64_t input, int8_t &result, bool strict) {
	return NumericTryCast::Operation<uint64_t, int8_t>(input, result, strict);
}

template <>
bool TryCast::Operation(uint64_t input, int16_t &result, bool strict) {
	return NumericTryCast::Operation<uint64_t, int16_t>(input, result, strict);
}

template <>
bool TryCast::Operation(uint64_t input, int32_t &result, bool strict) {
	return NumericTryCast::Operation<uint64_t, int32_t>(input, result, strict);
}

template <>
bool TryCast::Operation(uint64_t input, int64_t &result, bool strict) {
	return NumericTryCast::Operation<uint64_t, int64_t>(input, result, strict);
}

template <>
bool TryCast::Operation(uint64_t input, hugeint_t &result, bool strict) {
	return NumericTryCast::Operation<uint64_t, hugeint_t>(input, result, strict);
}

template <>
bool TryCast::Operation(uint64_t input, uint8_t &result, bool strict) {
	return NumericTryCast::Operation<uint64_t, uint8_t>(input, result, strict);
}

template <>
bool TryCast::Operation(uint64_t input, uint16_t &result, bool strict) {
	return NumericTryCast::Operation<uint64_t, uint16_t>(input, result, strict);
}

template <>
bool TryCast::Operation(uint64_t input, uint32_t &result, bool strict) {
	return NumericTryCast::Operation<uint64_t, uint32_t>(input, result, strict);
}

template <>
bool TryCast::Operation(uint64_t input, uint64_t &result, bool strict) {
	return NumericTryCast::Operation<uint64_t, uint64_t>(input, result, strict);
}

template <>
bool TryCast::Operation(uint64_t input, float &result, bool strict) {
	return NumericTryCast::Operation<uint64_t, float>(input, result, strict);
}

template <>
bool TryCast::Operation(uint64_t input, double &result, bool strict) {
	return NumericTryCast::Operation<uint64_t, double>(input, result, strict);
}

//===--------------------------------------------------------------------===//
// Cast float -> Numeric
//===--------------------------------------------------------------------===//
template <>
bool TryCast::Operation(float input, bool &result, bool strict) {
	return NumericTryCast::Operation<float, bool>(input, result, strict);
}

template <>
bool TryCast::Operation(float input, int8_t &result, bool strict) {
	return NumericTryCast::Operation<float, int8_t>(input, result, strict);
}

template <>
bool TryCast::Operation(float input, int16_t &result, bool strict) {
	return NumericTryCast::Operation<float, int16_t>(input, result, strict);
}

template <>
bool TryCast::Operation(float input, int32_t &result, bool strict) {
	return NumericTryCast::Operation<float, int32_t>(input, result, strict);
}

template <>
bool TryCast::Operation(float input, int64_t &result, bool strict) {
	return NumericTryCast::Operation<float, int64_t>(input, result, strict);
}

template <>
bool TryCast::Operation(float input, hugeint_t &result, bool strict) {
	return NumericTryCast::Operation<float, hugeint_t>(input, result, strict);
}

template <>
bool TryCast::Operation(float input, uint8_t &result, bool strict) {
	return NumericTryCast::Operation<float, uint8_t>(input, result, strict);
}

template <>
bool TryCast::Operation(float input, uint16_t &result, bool strict) {
	return NumericTryCast::Operation<float, uint16_t>(input, result, strict);
}

template <>
bool TryCast::Operation(float input, uint32_t &result, bool strict) {
	return NumericTryCast::Operation<float, uint32_t>(input, result, strict);
}

template <>
bool TryCast::Operation(float input, uint64_t &result, bool strict) {
	return NumericTryCast::Operation<float, uint64_t>(input, result, strict);
}

template <>
bool TryCast::Operation(float input, float &result, bool strict) {
	return NumericTryCast::Operation<float, float>(input, result, strict);
}

template <>
bool TryCast::Operation(float input, double &result, bool strict) {
	return NumericTryCast::Operation<float, double>(input, result, strict);
}

//===--------------------------------------------------------------------===//
// Cast double -> Numeric
//===--------------------------------------------------------------------===//
template <>
bool TryCast::Operation(double input, bool &result, bool strict) {
	return NumericTryCast::Operation<double, bool>(input, result, strict);
}

template <>
bool TryCast::Operation(double input, int8_t &result, bool strict) {
	return NumericTryCast::Operation<double, int8_t>(input, result, strict);
}

template <>
bool TryCast::Operation(double input, int16_t &result, bool strict) {
	return NumericTryCast::Operation<double, int16_t>(input, result, strict);
}

template <>
bool TryCast::Operation(double input, int32_t &result, bool strict) {
	return NumericTryCast::Operation<double, int32_t>(input, result, strict);
}

template <>
bool TryCast::Operation(double input, int64_t &result, bool strict) {
	return NumericTryCast::Operation<double, int64_t>(input, result, strict);
}

template <>
bool TryCast::Operation(double input, hugeint_t &result, bool strict) {
	return NumericTryCast::Operation<double, hugeint_t>(input, result, strict);
}

template <>
bool TryCast::Operation(double input, uint8_t &result, bool strict) {
	return NumericTryCast::Operation<double, uint8_t>(input, result, strict);
}

template <>
bool TryCast::Operation(double input, uint16_t &result, bool strict) {
	return NumericTryCast::Operation<double, uint16_t>(input, result, strict);
}

template <>
bool TryCast::Operation(double input, uint32_t &result, bool strict) {
	return NumericTryCast::Operation<double, uint32_t>(input, result, strict);
}

template <>
bool TryCast::Operation(double input, uint64_t &result, bool strict) {
	return NumericTryCast::Operation<double, uint64_t>(input, result, strict);
}

template <>
bool TryCast::Operation(double input, float &result, bool strict) {
	return NumericTryCast::Operation<double, float>(input, result, strict);
}

template <>
bool TryCast::Operation(double input, double &result, bool strict) {
	return NumericTryCast::Operation<double, double>(input, result, strict);
}

//===--------------------------------------------------------------------===//
// Cast String -> Numeric
//===--------------------------------------------------------------------===//
template <typename T>
struct IntegerCastData {
	using Result = T;
	Result result;
	bool seen_decimal;
};

struct IntegerCastOperation {
	template <class T, bool NEGATIVE>
	static bool HandleDigit(T &state, uint8_t digit) {
		using result_t = typename T::Result;
		if (NEGATIVE) {
			if (state.result < (NumericLimits<result_t>::Minimum() + digit) / 10) {
				return false;
			}
			state.result = state.result * 10 - digit;
		} else {
			if (state.result > (NumericLimits<result_t>::Maximum() - digit) / 10) {
				return false;
			}
			state.result = state.result * 10 + digit;
		}
		return true;
	}

	template <class T, bool NEGATIVE>
	static bool HandleHexDigit(T &state, uint8_t digit) {
		using result_t = typename T::Result;
		if (state.result > (NumericLimits<result_t>::Maximum() - digit) / 16) {
			return false;
		}
		state.result = state.result * 16 + digit;
		return true;
	}

	template <class T, bool NEGATIVE>
	static bool HandleBinaryDigit(T &state, uint8_t digit) {
		using result_t = typename T::Result;
		if (state.result > (NumericLimits<result_t>::Maximum() - digit) / 2) {
			return false;
		}
		state.result = state.result * 2 + digit;
		return true;
	}

	template <class T, bool NEGATIVE>
	static bool HandleExponent(T &state, int32_t exponent) {
		using result_t = typename T::Result;
		double dbl_res = state.result * std::pow(10.0L, exponent);
		if (dbl_res < (double)NumericLimits<result_t>::Minimum() ||
		    dbl_res > (double)NumericLimits<result_t>::Maximum()) {
			return false;
		}
		state.result = (result_t)std::nearbyint(dbl_res);
		return true;
	}

	template <class T, bool NEGATIVE, bool ALLOW_EXPONENT>
	static bool HandleDecimal(T &state, uint8_t digit) {
		if (state.seen_decimal) {
			return true;
		}
		state.seen_decimal = true;
		// round the integer based on what is after the decimal point
		// if digit >= 5, then we round up (or down in case of negative numbers)
		auto increment = digit >= 5;
		if (!increment) {
			return true;
		}
		if (NEGATIVE) {
			if (state.result == NumericLimits<typename T::Result>::Minimum()) {
				return false;
			}
			state.result--;
		} else {
			if (state.result == NumericLimits<typename T::Result>::Maximum()) {
				return false;
			}
			state.result++;
		}
		return true;
	}

	template <class T, bool NEGATIVE>
	static bool Finalize(T &state) {
		return true;
	}
};

template <class T, bool NEGATIVE, bool ALLOW_EXPONENT, class OP = IntegerCastOperation>
static bool IntegerCastLoop(const char *buf, idx_t len, T &result, bool strict) {
	idx_t start_pos;
	if (NEGATIVE) {
		start_pos = 1;
	} else {
		if (*buf == '+') {
			if (strict) {
				// leading plus is not allowed in strict mode
				return false;
			}
			start_pos = 1;
		} else {
			start_pos = 0;
		}
	}
	idx_t pos = start_pos;
	while (pos < len) {
		if (!StringUtil::CharacterIsDigit(buf[pos])) {
			// not a digit!
			if (buf[pos] == '.') {
				if (strict) {
					return false;
				}
				bool number_before_period = pos > start_pos;
				// decimal point: we accept decimal values for integers as well
				// we just truncate them
				// make sure everything after the period is a number
				pos++;
				idx_t start_digit = pos;
				while (pos < len) {
					if (!StringUtil::CharacterIsDigit(buf[pos])) {
						break;
					}
					if (!OP::template HandleDecimal<T, NEGATIVE, ALLOW_EXPONENT>(result, buf[pos] - '0')) {
						return false;
					}
					pos++;
				}
				// make sure there is either (1) one number after the period, or (2) one number before the period
				// i.e. we accept "1." and ".1" as valid numbers, but not "."
				if (!(number_before_period || pos > start_digit)) {
					return false;
				}
				if (pos >= len) {
					break;
				}
			}
			if (StringUtil::CharacterIsSpace(buf[pos])) {
				// skip any trailing spaces
				while (++pos < len) {
					if (!StringUtil::CharacterIsSpace(buf[pos])) {
						return false;
					}
				}
				break;
			}
			if (ALLOW_EXPONENT) {
				if (buf[pos] == 'e' || buf[pos] == 'E') {
					if (pos == start_pos) {
						return false;
					}
					pos++;
					if (pos >= len) {
						return false;
					}
					using ExponentData = IntegerCastData<int32_t>;
					ExponentData exponent {0, false};
					int negative = buf[pos] == '-';
					if (negative) {
						if (!IntegerCastLoop<ExponentData, true, false>(buf + pos, len - pos, exponent, strict)) {
							return false;
						}
					} else {
						if (!IntegerCastLoop<ExponentData, false, false>(buf + pos, len - pos, exponent, strict)) {
							return false;
						}
					}
					return OP::template HandleExponent<T, NEGATIVE>(result, exponent.result);
				}
			}
			return false;
		}
		uint8_t digit = buf[pos++] - '0';
		if (!OP::template HandleDigit<T, NEGATIVE>(result, digit)) {
			return false;
		}
	}
	if (!OP::template Finalize<T, NEGATIVE>(result)) {
		return false;
	}
	return pos > start_pos;
}

template <class T, bool NEGATIVE, bool ALLOW_EXPONENT, class OP = IntegerCastOperation>
static bool IntegerHexCastLoop(const char *buf, idx_t len, T &result, bool strict) {
	if (ALLOW_EXPONENT || NEGATIVE) {
		return false;
	}
	idx_t start_pos = 1;
	idx_t pos = start_pos;
	char current_char;
	while (pos < len) {
		current_char = StringUtil::CharacterToLower(buf[pos]);
		if (!StringUtil::CharacterIsHex(current_char)) {
			return false;
		}
		uint8_t digit;
		if (current_char >= 'a') {
			digit = current_char - 'a' + 10;
		} else {
			digit = current_char - '0';
		}
		pos++;
		if (!OP::template HandleHexDigit<T, NEGATIVE>(result, digit)) {
			return false;
		}
	}
	if (!OP::template Finalize<T, NEGATIVE>(result)) {
		return false;
	}
	return pos > start_pos;
}

template <class T, bool NEGATIVE, bool ALLOW_EXPONENT, class OP = IntegerCastOperation>
static bool IntegerBinaryCastLoop(const char *buf, idx_t len, T &result, bool strict) {
	if (ALLOW_EXPONENT || NEGATIVE) {
		return false;
	}
	idx_t start_pos = 1;
	idx_t pos = start_pos;
	uint8_t digit;
	char current_char;
	while (pos < len) {
		current_char = buf[pos];
		if (current_char == '_' && pos > start_pos) {
			// skip underscore, if it is not the first character
			pos++;
			if (pos == len) {
				// we cant end on an underscore either
				return false;
			}
			continue;
		} else if (current_char == '0') {
			digit = 0;
		} else if (current_char == '1') {
			digit = 1;
		} else {
			return false;
		}
		pos++;
		if (!OP::template HandleBinaryDigit<T, NEGATIVE>(result, digit)) {
			return false;
		}
	}
	if (!OP::template Finalize<T, NEGATIVE>(result)) {
		return false;
	}
	return pos > start_pos;
}

template <class T, bool IS_SIGNED = true, bool ALLOW_EXPONENT = true, class OP = IntegerCastOperation,
          bool ZERO_INITIALIZE = true>
static bool TryIntegerCast(const char *buf, idx_t len, T &result, bool strict) {
	// skip any spaces at the start
	while (len > 0 && StringUtil::CharacterIsSpace(*buf)) {
		buf++;
		len--;
	}
	if (len == 0) {
		return false;
	}
	if (ZERO_INITIALIZE) {
		memset(&result, 0, sizeof(T));
	}
	// if the number is negative, we set the negative flag and skip the negative sign
	if (*buf == '-') {
		if (!IS_SIGNED) {
			// Need to check if its not -0
			idx_t pos = 1;
			while (pos < len) {
				if (buf[pos++] != '0') {
					return false;
				}
			}
		}
		return IntegerCastLoop<T, true, ALLOW_EXPONENT, OP>(buf, len, result, strict);
	}
<<<<<<< HEAD
	// If it starts with 0x or 0X, we parse it as a hex value
	else if (len > 1 && *buf == '0' && (buf[1] == 'x' || buf[1] == 'X')) {
		// Skip the 0x
		buf++;
		len--;
		return IntegerHexCastLoop<T, false, false, OP>(buf, len, result, strict);
	}
	// If it starts with 0b or 0B, we parse it as a binary value
	else if (len > 1 && *buf == '0' && (buf[1] == 'b' || buf[1] == 'B')) {
		// Skip the 0b
		buf++;
		len--;
		return IntegerBinaryCastLoop<T, false, false, OP>(buf, len, result, strict);
	} else {
		return IntegerCastLoop<T, false, ALLOW_EXPONENT, OP>(buf, len, result, strict);
	}
=======
	if (len > 1 && *buf == '0') {
		if (buf[1] == 'x' || buf[1] == 'X') {
			// If it starts with 0x or 0X, we parse it as a hex value
			buf++;
			len--;
			return IntegerHexCastLoop<T, false, false, OP>(buf, len, result, strict);
		} else if (buf[1] == 'b' || buf[1] == 'B') {
			// If it starts with 0b or 0B, we parse it as a binary value
			buf++;
			len--;
			return IntegerBinaryCastLoop<T, false, false, OP>(buf, len, result, strict);
		} else if (strict && StringUtil::CharacterIsDigit(buf[1])) {
			// leading zeros are not allowed in strict mode
			return false;
		}
	}
	return IntegerCastLoop<T, false, ALLOW_EXPONENT, OP>(buf, len, result, strict);
>>>>>>> b3f6a8f1
}

template <typename T, bool IS_SIGNED = true>
static inline bool TrySimpleIntegerCast(const char *buf, idx_t len, T &result, bool strict) {
	IntegerCastData<T> data;
	if (TryIntegerCast<IntegerCastData<T>, IS_SIGNED>(buf, len, data, strict)) {
		result = data.result;
		return true;
	}
	return false;
}

template <>
bool TryCast::Operation(string_t input, bool &result, bool strict) {
	auto input_data = input.GetDataUnsafe();
	auto input_size = input.GetSize();

	switch (input_size) {
	case 1: {
		char c = std::tolower(*input_data);
		if (c == 't' || (!strict && c == '1')) {
			result = true;
			return true;
		} else if (c == 'f' || (!strict && c == '0')) {
			result = false;
			return true;
		}
		return false;
	}
	case 4: {
		char t = std::tolower(input_data[0]);
		char r = std::tolower(input_data[1]);
		char u = std::tolower(input_data[2]);
		char e = std::tolower(input_data[3]);
		if (t == 't' && r == 'r' && u == 'u' && e == 'e') {
			result = true;
			return true;
		}
		return false;
	}
	case 5: {
		char f = std::tolower(input_data[0]);
		char a = std::tolower(input_data[1]);
		char l = std::tolower(input_data[2]);
		char s = std::tolower(input_data[3]);
		char e = std::tolower(input_data[4]);
		if (f == 'f' && a == 'a' && l == 'l' && s == 's' && e == 'e') {
			result = false;
			return true;
		}
		return false;
	}
	default:
		return false;
	}
}
template <>
bool TryCast::Operation(string_t input, int8_t &result, bool strict) {
	return TrySimpleIntegerCast<int8_t>(input.GetDataUnsafe(), input.GetSize(), result, strict);
}
template <>
bool TryCast::Operation(string_t input, int16_t &result, bool strict) {
	return TrySimpleIntegerCast<int16_t>(input.GetDataUnsafe(), input.GetSize(), result, strict);
}
template <>
bool TryCast::Operation(string_t input, int32_t &result, bool strict) {
	return TrySimpleIntegerCast<int32_t>(input.GetDataUnsafe(), input.GetSize(), result, strict);
}
template <>
bool TryCast::Operation(string_t input, int64_t &result, bool strict) {
	return TrySimpleIntegerCast<int64_t>(input.GetDataUnsafe(), input.GetSize(), result, strict);
}

template <>
bool TryCast::Operation(string_t input, uint8_t &result, bool strict) {
	return TrySimpleIntegerCast<uint8_t, false>(input.GetDataUnsafe(), input.GetSize(), result, strict);
}
template <>
bool TryCast::Operation(string_t input, uint16_t &result, bool strict) {
	return TrySimpleIntegerCast<uint16_t, false>(input.GetDataUnsafe(), input.GetSize(), result, strict);
}
template <>
bool TryCast::Operation(string_t input, uint32_t &result, bool strict) {
	return TrySimpleIntegerCast<uint32_t, false>(input.GetDataUnsafe(), input.GetSize(), result, strict);
}
template <>
bool TryCast::Operation(string_t input, uint64_t &result, bool strict) {
	return TrySimpleIntegerCast<uint64_t, false>(input.GetDataUnsafe(), input.GetSize(), result, strict);
}

template <class T>
static bool TryDoubleCast(const char *buf, idx_t len, T &result, bool strict) {
	// skip any spaces at the start
	while (len > 0 && StringUtil::CharacterIsSpace(*buf)) {
		buf++;
		len--;
	}
	if (len == 0) {
		return false;
	}
	if (*buf == '+') {
		if (strict) {
			// plus is not allowed in strict mode
			return false;
		}
		buf++;
		len--;
	}
	if (strict && len >= 2) {
		if (buf[0] == '0' && StringUtil::CharacterIsDigit(buf[1])) {
			// leading zeros are not allowed in strict mode
			return false;
		}
	}
	auto endptr = buf + len;
	auto parse_result = duckdb_fast_float::from_chars(buf, buf + len, result);
	if (parse_result.ec != std::errc()) {
		return false;
	}
	auto current_end = parse_result.ptr;
	if (!strict) {
		while (current_end < endptr && StringUtil::CharacterIsSpace(*current_end)) {
			current_end++;
		}
	}
	return current_end == endptr;
}

template <>
bool TryCast::Operation(string_t input, float &result, bool strict) {
	return TryDoubleCast<float>(input.GetDataUnsafe(), input.GetSize(), result, strict);
}

template <>
bool TryCast::Operation(string_t input, double &result, bool strict) {
	return TryDoubleCast<double>(input.GetDataUnsafe(), input.GetSize(), result, strict);
}

//===--------------------------------------------------------------------===//
// Cast From Date
//===--------------------------------------------------------------------===//
template <>
bool TryCast::Operation(date_t input, date_t &result, bool strict) {
	result = input;
	return true;
}

template <>
bool TryCast::Operation(date_t input, timestamp_t &result, bool strict) {
	if (input == date_t::infinity()) {
		result = timestamp_t::infinity();
		return true;
	} else if (input == date_t::ninfinity()) {
		result = timestamp_t::ninfinity();
		return true;
	}
	return Timestamp::TryFromDatetime(input, Time::FromTime(0, 0, 0), result);
}

//===--------------------------------------------------------------------===//
// Cast From Time
//===--------------------------------------------------------------------===//
template <>
bool TryCast::Operation(dtime_t input, dtime_t &result, bool strict) {
	result = input;
	return true;
}

//===--------------------------------------------------------------------===//
// Cast From Timestamps
//===--------------------------------------------------------------------===//
template <>
bool TryCast::Operation(timestamp_t input, date_t &result, bool strict) {
	result = Timestamp::GetDate(input);
	return true;
}

template <>
bool TryCast::Operation(timestamp_t input, dtime_t &result, bool strict) {
	if (!Timestamp::IsFinite(input)) {
		return false;
	}
	result = Timestamp::GetTime(input);
	return true;
}

template <>
bool TryCast::Operation(timestamp_t input, timestamp_t &result, bool strict) {
	result = input;
	return true;
}

//===--------------------------------------------------------------------===//
// Cast from Interval
//===--------------------------------------------------------------------===//
template <>
bool TryCast::Operation(interval_t input, interval_t &result, bool strict) {
	result = input;
	return true;
}

//===--------------------------------------------------------------------===//
// Non-Standard Timestamps
//===--------------------------------------------------------------------===//
template <>
duckdb::string_t CastFromTimestampNS::Operation(duckdb::timestamp_t input, Vector &result) {
	return StringCast::Operation<timestamp_t>(Timestamp::FromEpochNanoSeconds(input.value), result);
}
template <>
duckdb::string_t CastFromTimestampMS::Operation(duckdb::timestamp_t input, Vector &result) {
	return StringCast::Operation<timestamp_t>(Timestamp::FromEpochMs(input.value), result);
}
template <>
duckdb::string_t CastFromTimestampSec::Operation(duckdb::timestamp_t input, Vector &result) {
	return StringCast::Operation<timestamp_t>(Timestamp::FromEpochSeconds(input.value), result);
}

template <>
timestamp_t CastTimestampUsToMs::Operation(timestamp_t input) {
	timestamp_t cast_timestamp(Timestamp::GetEpochMs(input));
	return cast_timestamp;
}

template <>
timestamp_t CastTimestampUsToNs::Operation(timestamp_t input) {
	timestamp_t cast_timestamp(Timestamp::GetEpochNanoSeconds(input));
	return cast_timestamp;
}

template <>
timestamp_t CastTimestampUsToSec::Operation(timestamp_t input) {
	timestamp_t cast_timestamp(Timestamp::GetEpochSeconds(input));
	return cast_timestamp;
}
template <>
timestamp_t CastTimestampMsToUs::Operation(timestamp_t input) {
	return Timestamp::FromEpochMs(input.value);
}

template <>
timestamp_t CastTimestampNsToUs::Operation(timestamp_t input) {
	return Timestamp::FromEpochNanoSeconds(input.value);
}

template <>
timestamp_t CastTimestampSecToUs::Operation(timestamp_t input) {
	return Timestamp::FromEpochSeconds(input.value);
}

//===--------------------------------------------------------------------===//
// Cast To Timestamp
//===--------------------------------------------------------------------===//
template <>
bool TryCastToTimestampNS::Operation(string_t input, timestamp_t &result, bool strict) {
	if (!TryCast::Operation<string_t, timestamp_t>(input, result, strict)) {
		return false;
	}
	result = Timestamp::GetEpochNanoSeconds(result);
	return true;
}

template <>
bool TryCastToTimestampMS::Operation(string_t input, timestamp_t &result, bool strict) {
	if (!TryCast::Operation<string_t, timestamp_t>(input, result, strict)) {
		return false;
	}
	result = Timestamp::GetEpochMs(result);
	return true;
}

template <>
bool TryCastToTimestampSec::Operation(string_t input, timestamp_t &result, bool strict) {
	if (!TryCast::Operation<string_t, timestamp_t>(input, result, strict)) {
		return false;
	}
	result = Timestamp::GetEpochSeconds(result);
	return true;
}

template <>
bool TryCastToTimestampNS::Operation(date_t input, timestamp_t &result, bool strict) {
	if (!TryCast::Operation<date_t, timestamp_t>(input, result, strict)) {
		return false;
	}
	if (!TryMultiplyOperator::Operation(result.value, Interval::NANOS_PER_MICRO, result.value)) {
		return false;
	}
	return true;
}

template <>
bool TryCastToTimestampMS::Operation(date_t input, timestamp_t &result, bool strict) {
	if (!TryCast::Operation<date_t, timestamp_t>(input, result, strict)) {
		return false;
	}
	result.value /= Interval::MICROS_PER_MSEC;
	return true;
}

template <>
bool TryCastToTimestampSec::Operation(date_t input, timestamp_t &result, bool strict) {
	if (!TryCast::Operation<date_t, timestamp_t>(input, result, strict)) {
		return false;
	}
	result.value /= Interval::MICROS_PER_MSEC * Interval::MSECS_PER_SEC;
	return true;
}

//===--------------------------------------------------------------------===//
// Cast From Blob
//===--------------------------------------------------------------------===//
template <>
string_t CastFromBlob::Operation(string_t input, Vector &vector) {
	idx_t result_size = Blob::GetStringSize(input);

	string_t result = StringVector::EmptyString(vector, result_size);
	Blob::ToString(input, result.GetDataWriteable());
	result.Finalize();
	return result;
}

//===--------------------------------------------------------------------===//
// Cast From Pointer
//===--------------------------------------------------------------------===//
template <>
string_t CastFromPointer::Operation(uintptr_t input, Vector &vector) {
	std::string s = duckdb_fmt::format("0x{:x}", input);
	return StringVector::AddString(vector, s);
}

//===--------------------------------------------------------------------===//
// Cast To Blob
//===--------------------------------------------------------------------===//
template <>
bool TryCastToBlob::Operation(string_t input, string_t &result, Vector &result_vector, string *error_message,
                              bool strict) {
	idx_t result_size;
	if (!Blob::TryGetBlobSize(input, result_size, error_message)) {
		return false;
	}

	result = StringVector::EmptyString(result_vector, result_size);
	Blob::ToBlob(input, (data_ptr_t)result.GetDataWriteable());
	result.Finalize();
	return true;
}

//===--------------------------------------------------------------------===//
// Cast From UUID
//===--------------------------------------------------------------------===//
template <>
string_t CastFromUUID::Operation(hugeint_t input, Vector &vector) {
	string_t result = StringVector::EmptyString(vector, 36);
	UUID::ToString(input, result.GetDataWriteable());
	result.Finalize();
	return result;
}

//===--------------------------------------------------------------------===//
// Cast To UUID
//===--------------------------------------------------------------------===//
template <>
bool TryCastToUUID::Operation(string_t input, hugeint_t &result, Vector &result_vector, string *error_message,
                              bool strict) {
	return UUID::FromString(input.GetString(), result);
}

//===--------------------------------------------------------------------===//
// Cast To Date
//===--------------------------------------------------------------------===//
template <>
bool TryCastErrorMessage::Operation(string_t input, date_t &result, string *error_message, bool strict) {
	if (!TryCast::Operation<string_t, date_t>(input, result, strict)) {
		HandleCastError::AssignError(Date::ConversionError(input), error_message);
		return false;
	}
	return true;
}

template <>
bool TryCast::Operation(string_t input, date_t &result, bool strict) {
	idx_t pos;
	bool special = false;
	return Date::TryConvertDate(input.GetDataUnsafe(), input.GetSize(), pos, result, special, strict);
}

template <>
date_t Cast::Operation(string_t input) {
	return Date::FromCString(input.GetDataUnsafe(), input.GetSize());
}

//===--------------------------------------------------------------------===//
// Cast To Time
//===--------------------------------------------------------------------===//
template <>
bool TryCastErrorMessage::Operation(string_t input, dtime_t &result, string *error_message, bool strict) {
	if (!TryCast::Operation<string_t, dtime_t>(input, result, strict)) {
		HandleCastError::AssignError(Time::ConversionError(input), error_message);
		return false;
	}
	return true;
}

template <>
bool TryCast::Operation(string_t input, dtime_t &result, bool strict) {
	idx_t pos;
	return Time::TryConvertTime(input.GetDataUnsafe(), input.GetSize(), pos, result, strict);
}

template <>
dtime_t Cast::Operation(string_t input) {
	return Time::FromCString(input.GetDataUnsafe(), input.GetSize());
}

//===--------------------------------------------------------------------===//
// Cast To Timestamp
//===--------------------------------------------------------------------===//
template <>
bool TryCastErrorMessage::Operation(string_t input, timestamp_t &result, string *error_message, bool strict) {
	if (!TryCast::Operation<string_t, timestamp_t>(input, result, strict)) {
		HandleCastError::AssignError(Timestamp::ConversionError(input), error_message);
		return false;
	}
	return true;
}

template <>
bool TryCast::Operation(string_t input, timestamp_t &result, bool strict) {
	return Timestamp::TryConvertTimestamp(input.GetDataUnsafe(), input.GetSize(), result);
}

template <>
timestamp_t Cast::Operation(string_t input) {
	return Timestamp::FromCString(input.GetDataUnsafe(), input.GetSize());
}

//===--------------------------------------------------------------------===//
// Cast From Interval
//===--------------------------------------------------------------------===//
template <>
bool TryCastErrorMessage::Operation(string_t input, interval_t &result, string *error_message, bool strict) {
	return Interval::FromCString(input.GetDataUnsafe(), input.GetSize(), result, error_message, strict);
}

//===--------------------------------------------------------------------===//
// Cast From Hugeint
//===--------------------------------------------------------------------===//
// parsing hugeint from string is done a bit differently for performance reasons
// for other integer types we keep track of a single value
// and multiply that value by 10 for every digit we read
// however, for hugeints, multiplication is very expensive (>20X as expensive as for int64)
// for that reason, we parse numbers first into an int64 value
// when that value is full, we perform a HUGEINT multiplication to flush it into the hugeint
// this takes the number of HUGEINT multiplications down from [0-38] to [0-2]
struct HugeIntCastData {
	hugeint_t hugeint;
	int64_t intermediate;
	uint8_t digits;
	bool decimal;

	bool Flush() {
		if (digits == 0 && intermediate == 0) {
			return true;
		}
		if (hugeint.lower != 0 || hugeint.upper != 0) {
			if (digits > 38) {
				return false;
			}
			if (!Hugeint::TryMultiply(hugeint, Hugeint::POWERS_OF_TEN[digits], hugeint)) {
				return false;
			}
		}
		if (!Hugeint::AddInPlace(hugeint, hugeint_t(intermediate))) {
			return false;
		}
		digits = 0;
		intermediate = 0;
		return true;
	}
};

struct HugeIntegerCastOperation {
	template <class T, bool NEGATIVE>
	static bool HandleDigit(T &result, uint8_t digit) {
		if (NEGATIVE) {
			if (result.intermediate < (NumericLimits<int64_t>::Minimum() + digit) / 10) {
				// intermediate is full: need to flush it
				if (!result.Flush()) {
					return false;
				}
			}
			result.intermediate = result.intermediate * 10 - digit;
		} else {
			if (result.intermediate > (NumericLimits<int64_t>::Maximum() - digit) / 10) {
				if (!result.Flush()) {
					return false;
				}
			}
			result.intermediate = result.intermediate * 10 + digit;
		}
		result.digits++;
		return true;
	}

	template <class T, bool NEGATIVE>
	static bool HandleHexDigit(T &result, uint8_t digit) {
		return false;
	}

	template <class T, bool NEGATIVE>
	static bool HandleBinaryDigit(T &result, uint8_t digit) {
		if (result.intermediate > (NumericLimits<int64_t>::Maximum() - digit) / 2) {
			// intermediate is full: need to flush it
			if (!result.Flush()) {
				return false;
			}
		}
		result.intermediate = result.intermediate * 2 + digit;
		result.digits++;
		return true;
	}

	template <class T, bool NEGATIVE>
	static bool HandleExponent(T &result, int32_t exponent) {
		if (!result.Flush()) {
			return false;
		}
		if (exponent < -38 || exponent > 38) {
			// out of range for exact exponent: use double and convert
			double dbl_res = Hugeint::Cast<double>(result.hugeint) * std::pow(10.0L, exponent);
			if (dbl_res < Hugeint::Cast<double>(NumericLimits<hugeint_t>::Minimum()) ||
			    dbl_res > Hugeint::Cast<double>(NumericLimits<hugeint_t>::Maximum())) {
				return false;
			}
			result.hugeint = Hugeint::Convert(dbl_res);
			return true;
		}
		if (exponent < 0) {
			// negative exponent: divide by power of 10
			result.hugeint = Hugeint::Divide(result.hugeint, Hugeint::POWERS_OF_TEN[-exponent]);
			return true;
		} else {
			// positive exponent: multiply by power of 10
			return Hugeint::TryMultiply(result.hugeint, Hugeint::POWERS_OF_TEN[exponent], result.hugeint);
		}
	}

	template <class T, bool NEGATIVE, bool ALLOW_EXPONENT>
	static bool HandleDecimal(T &result, uint8_t digit) {
		// Integer casts round
		if (!result.decimal) {
			if (!result.Flush()) {
				return false;
			}
			if (NEGATIVE) {
				result.intermediate = -(digit >= 5);
			} else {
				result.intermediate = (digit >= 5);
			}
		}
		result.decimal = true;

		return true;
	}

	template <class T, bool NEGATIVE>
	static bool Finalize(T &result) {
		return result.Flush();
	}
};

template <>
bool TryCast::Operation(string_t input, hugeint_t &result, bool strict) {
	HugeIntCastData data;
	if (!TryIntegerCast<HugeIntCastData, true, true, HugeIntegerCastOperation>(input.GetDataUnsafe(), input.GetSize(),
	                                                                           data, strict)) {
		return false;
	}
	result = data.hugeint;
	return true;
}

//===--------------------------------------------------------------------===//
// Decimal String Cast
//===--------------------------------------------------------------------===//

template <class TYPE>
struct DecimalCastData {
	typedef TYPE type_t;
	TYPE result;
	uint8_t width;
	uint8_t scale;
	uint8_t digit_count;
	uint8_t decimal_count;
	//! Whether we have determined if the result should be rounded
	bool round_set;
	//! If the result should be rounded
	bool should_round;
	//! Only set when ALLOW_EXPONENT is enabled
	enum class ExponentType : uint8_t { NONE, POSITIVE, NEGATIVE };
	uint8_t excessive_decimals;
	ExponentType exponent_type;
};

struct DecimalCastOperation {
	template <class T, bool NEGATIVE>
	static bool HandleDigit(T &state, uint8_t digit) {
		if (state.result == 0 && digit == 0) {
			// leading zero's don't count towards the digit count
			return true;
		}
		if (state.digit_count == state.width - state.scale) {
			// width of decimal type is exceeded!
			return false;
		}
		state.digit_count++;
		if (NEGATIVE) {
			if (state.result < (NumericLimits<typename T::type_t>::Minimum() / 10)) {
				return false;
			}
			state.result = state.result * 10 - digit;
		} else {
			if (state.result > (NumericLimits<typename T::type_t>::Maximum() / 10)) {
				return false;
			}
			state.result = state.result * 10 + digit;
		}
		return true;
	}

	template <class T, bool NEGATIVE>
	static bool HandleHexDigit(T &state, uint8_t digit) {
		return false;
	}

	template <class T, bool NEGATIVE>
	static bool HandleBinaryDigit(T &state, uint8_t digit) {
		return false;
	}

	template <class T, bool NEGATIVE>
	static void RoundUpResult(T &state) {
		if (NEGATIVE) {
			state.result -= 1;
		} else {
			state.result += 1;
		}
	}

	template <class T, bool NEGATIVE>
	static bool HandleExponent(T &state, int32_t exponent) {
		auto decimal_excess = (state.decimal_count > state.scale) ? state.decimal_count - state.scale : 0;
		if (exponent > 0) {
			state.exponent_type = T::ExponentType::POSITIVE;
			// Positive exponents need up to 'exponent' amount of digits
			// Everything beyond that amount needs to be truncated
			if (decimal_excess > exponent) {
				// We've allowed too many decimals
				state.excessive_decimals = decimal_excess - exponent;
				exponent = 0;
			} else {
				exponent -= decimal_excess;
			}
			D_ASSERT(exponent >= 0);
		} else if (exponent < 0) {
			state.exponent_type = T::ExponentType::NEGATIVE;
		}
		if (!Finalize<T, NEGATIVE>(state)) {
			return false;
		}
		if (exponent < 0) {
			bool round_up = false;
			for (idx_t i = 0; i < idx_t(-int64_t(exponent)); i++) {
				auto mod = state.result % 10;
				round_up = NEGATIVE ? mod <= -5 : mod >= 5;
				state.result /= 10;
				if (state.result == 0) {
					break;
				}
			}
			if (round_up) {
				RoundUpResult<T, NEGATIVE>(state);
			}
			return true;
		} else {
			// positive exponent: append 0's
			for (idx_t i = 0; i < idx_t(exponent); i++) {
				if (!HandleDigit<T, NEGATIVE>(state, 0)) {
					return false;
				}
			}
			return true;
		}
	}

	template <class T, bool NEGATIVE, bool ALLOW_EXPONENT>
	static bool HandleDecimal(T &state, uint8_t digit) {
		if (state.decimal_count == state.scale && !state.round_set) {
			// Determine whether the last registered decimal should be rounded or not
			state.round_set = true;
			state.should_round = digit >= 5;
		}
		if (!ALLOW_EXPONENT && state.decimal_count == state.scale) {
			// we exceeded the amount of supported decimals
			// however, we don't throw an error here
			// we just truncate the decimal
			return true;
		}
		//! If we expect an exponent, we need to preserve the decimals
		//! But we don't want to overflow, so we prevent overflowing the result with this check
		if (state.digit_count + state.decimal_count >= DecimalWidth<decltype(state.result)>::max) {
			return true;
		}
		state.decimal_count++;
		if (NEGATIVE) {
			state.result = state.result * 10 - digit;
		} else {
			state.result = state.result * 10 + digit;
		}
		return true;
	}

	template <class T, bool NEGATIVE>
	static bool TruncateExcessiveDecimals(T &state) {
		D_ASSERT(state.excessive_decimals);
		bool round_up = false;
		for (idx_t i = 0; i < state.excessive_decimals; i++) {
			auto mod = state.result % 10;
			round_up = NEGATIVE ? mod <= -5 : mod >= 5;
			state.result /= 10.0;
		}
		//! Only round up when exponents are involved
		if (state.exponent_type == T::ExponentType::POSITIVE && round_up) {
			RoundUpResult<T, NEGATIVE>(state);
		}
		D_ASSERT(state.decimal_count > state.scale);
		state.decimal_count = state.scale;
		return true;
	}

	template <class T, bool NEGATIVE>
	static bool Finalize(T &state) {
		if (state.exponent_type != T::ExponentType::POSITIVE && state.decimal_count > state.scale) {
			//! Did not encounter an exponent, but ALLOW_EXPONENT was on
			state.excessive_decimals = state.decimal_count - state.scale;
		}
		if (state.excessive_decimals && !TruncateExcessiveDecimals<T, NEGATIVE>(state)) {
			return false;
		}
		if (state.exponent_type == T::ExponentType::NONE && state.round_set && state.should_round) {
			RoundUpResult<T, NEGATIVE>(state);
		}
		//  if we have not gotten exactly "scale" decimals, we need to multiply the result
		//  e.g. if we have a string "1.0" that is cast to a DECIMAL(9,3), the value needs to be 1000
		//  but we have only gotten the value "10" so far, so we multiply by 1000
		for (uint8_t i = state.decimal_count; i < state.scale; i++) {
			state.result *= 10;
		}
		return true;
	}
};

template <class T>
bool TryDecimalStringCast(string_t input, T &result, string *error_message, uint8_t width, uint8_t scale) {
	DecimalCastData<T> state;
	state.result = 0;
	state.width = width;
	state.scale = scale;
	state.digit_count = 0;
	state.decimal_count = 0;
	state.excessive_decimals = 0;
	state.exponent_type = DecimalCastData<T>::ExponentType::NONE;
	state.round_set = false;
	state.should_round = false;
	if (!TryIntegerCast<DecimalCastData<T>, true, true, DecimalCastOperation, false>(input.GetDataUnsafe(),
	                                                                                 input.GetSize(), state, false)) {
		string error = StringUtil::Format("Could not convert string \"%s\" to DECIMAL(%d,%d)", input.GetString(),
		                                  (int)width, (int)scale);
		HandleCastError::AssignError(error, error_message);
		return false;
	}
	result = state.result;
	return true;
}

template <>
bool TryCastToDecimal::Operation(string_t input, int16_t &result, string *error_message, uint8_t width, uint8_t scale) {
	return TryDecimalStringCast<int16_t>(input, result, error_message, width, scale);
}

template <>
bool TryCastToDecimal::Operation(string_t input, int32_t &result, string *error_message, uint8_t width, uint8_t scale) {
	return TryDecimalStringCast<int32_t>(input, result, error_message, width, scale);
}

template <>
bool TryCastToDecimal::Operation(string_t input, int64_t &result, string *error_message, uint8_t width, uint8_t scale) {
	return TryDecimalStringCast<int64_t>(input, result, error_message, width, scale);
}

template <>
bool TryCastToDecimal::Operation(string_t input, hugeint_t &result, string *error_message, uint8_t width,
                                 uint8_t scale) {
	return TryDecimalStringCast<hugeint_t>(input, result, error_message, width, scale);
}

template <>
string_t StringCastFromDecimal::Operation(int16_t input, uint8_t width, uint8_t scale, Vector &result) {
	return DecimalToString::Format<int16_t, uint16_t>(input, width, scale, result);
}

template <>
string_t StringCastFromDecimal::Operation(int32_t input, uint8_t width, uint8_t scale, Vector &result) {
	return DecimalToString::Format<int32_t, uint32_t>(input, width, scale, result);
}

template <>
string_t StringCastFromDecimal::Operation(int64_t input, uint8_t width, uint8_t scale, Vector &result) {
	return DecimalToString::Format<int64_t, uint64_t>(input, width, scale, result);
}

template <>
string_t StringCastFromDecimal::Operation(hugeint_t input, uint8_t width, uint8_t scale, Vector &result) {
	return HugeintToStringCast::FormatDecimal(input, width, scale, result);
}

//===--------------------------------------------------------------------===//
// Decimal Casts
//===--------------------------------------------------------------------===//
// Decimal <-> Bool
//===--------------------------------------------------------------------===//
template <class T, class OP = NumericHelper>
bool TryCastBoolToDecimal(bool input, T &result, string *error_message, uint8_t width, uint8_t scale) {
	if (width > scale) {
		result = input ? OP::POWERS_OF_TEN[scale] : 0;
		return true;
	} else {
		return TryCast::Operation<bool, T>(input, result);
	}
}

template <>
bool TryCastToDecimal::Operation(bool input, int16_t &result, string *error_message, uint8_t width, uint8_t scale) {
	return TryCastBoolToDecimal<int16_t>(input, result, error_message, width, scale);
}

template <>
bool TryCastToDecimal::Operation(bool input, int32_t &result, string *error_message, uint8_t width, uint8_t scale) {
	return TryCastBoolToDecimal<int32_t>(input, result, error_message, width, scale);
}

template <>
bool TryCastToDecimal::Operation(bool input, int64_t &result, string *error_message, uint8_t width, uint8_t scale) {
	return TryCastBoolToDecimal<int64_t>(input, result, error_message, width, scale);
}

template <>
bool TryCastToDecimal::Operation(bool input, hugeint_t &result, string *error_message, uint8_t width, uint8_t scale) {
	return TryCastBoolToDecimal<hugeint_t, Hugeint>(input, result, error_message, width, scale);
}

template <>
bool TryCastFromDecimal::Operation(int16_t input, bool &result, string *error_message, uint8_t width, uint8_t scale) {
	return TryCast::Operation<int16_t, bool>(input, result);
}

template <>
bool TryCastFromDecimal::Operation(int32_t input, bool &result, string *error_message, uint8_t width, uint8_t scale) {
	return TryCast::Operation<int32_t, bool>(input, result);
}

template <>
bool TryCastFromDecimal::Operation(int64_t input, bool &result, string *error_message, uint8_t width, uint8_t scale) {
	return TryCast::Operation<int64_t, bool>(input, result);
}

template <>
bool TryCastFromDecimal::Operation(hugeint_t input, bool &result, string *error_message, uint8_t width, uint8_t scale) {
	return TryCast::Operation<hugeint_t, bool>(input, result);
}

//===--------------------------------------------------------------------===//
// Numeric -> Decimal Cast
//===--------------------------------------------------------------------===//
struct SignedToDecimalOperator {
	template <class SRC, class DST>
	static bool Operation(SRC input, DST max_width) {
		return int64_t(input) >= int64_t(max_width) || int64_t(input) <= int64_t(-max_width);
	}
};

struct UnsignedToDecimalOperator {
	template <class SRC, class DST>
	static bool Operation(SRC input, DST max_width) {
		return uint64_t(input) >= uint64_t(max_width);
	}
};

template <class SRC, class DST, class OP = SignedToDecimalOperator>
bool StandardNumericToDecimalCast(SRC input, DST &result, string *error_message, uint8_t width, uint8_t scale) {
	// check for overflow
	DST max_width = NumericHelper::POWERS_OF_TEN[width - scale];
	if (OP::template Operation<SRC, DST>(input, max_width)) {
		string error = StringUtil::Format("Could not cast value %d to DECIMAL(%d,%d)", input, width, scale);
		HandleCastError::AssignError(error, error_message);
		return false;
	}
	result = DST(input) * NumericHelper::POWERS_OF_TEN[scale];
	return true;
}

template <class SRC>
bool NumericToHugeDecimalCast(SRC input, hugeint_t &result, string *error_message, uint8_t width, uint8_t scale) {
	// check for overflow
	hugeint_t max_width = Hugeint::POWERS_OF_TEN[width - scale];
	hugeint_t hinput = Hugeint::Convert(input);
	if (hinput >= max_width || hinput <= -max_width) {
		string error = StringUtil::Format("Could not cast value %s to DECIMAL(%d,%d)", hinput.ToString(), width, scale);
		HandleCastError::AssignError(error, error_message);
		return false;
	}
	result = hinput * Hugeint::POWERS_OF_TEN[scale];
	return true;
}

//===--------------------------------------------------------------------===//
// Cast int8_t -> Decimal
//===--------------------------------------------------------------------===//
template <>
bool TryCastToDecimal::Operation(int8_t input, int16_t &result, string *error_message, uint8_t width, uint8_t scale) {
	return StandardNumericToDecimalCast<int8_t, int16_t>(input, result, error_message, width, scale);
}
template <>
bool TryCastToDecimal::Operation(int8_t input, int32_t &result, string *error_message, uint8_t width, uint8_t scale) {
	return StandardNumericToDecimalCast<int8_t, int32_t>(input, result, error_message, width, scale);
}
template <>
bool TryCastToDecimal::Operation(int8_t input, int64_t &result, string *error_message, uint8_t width, uint8_t scale) {
	return StandardNumericToDecimalCast<int8_t, int64_t>(input, result, error_message, width, scale);
}
template <>
bool TryCastToDecimal::Operation(int8_t input, hugeint_t &result, string *error_message, uint8_t width, uint8_t scale) {
	return NumericToHugeDecimalCast<int8_t>(input, result, error_message, width, scale);
}

//===--------------------------------------------------------------------===//
// Cast int16_t -> Decimal
//===--------------------------------------------------------------------===//
template <>
bool TryCastToDecimal::Operation(int16_t input, int16_t &result, string *error_message, uint8_t width, uint8_t scale) {
	return StandardNumericToDecimalCast<int16_t, int16_t>(input, result, error_message, width, scale);
}
template <>
bool TryCastToDecimal::Operation(int16_t input, int32_t &result, string *error_message, uint8_t width, uint8_t scale) {
	return StandardNumericToDecimalCast<int16_t, int32_t>(input, result, error_message, width, scale);
}
template <>
bool TryCastToDecimal::Operation(int16_t input, int64_t &result, string *error_message, uint8_t width, uint8_t scale) {
	return StandardNumericToDecimalCast<int16_t, int64_t>(input, result, error_message, width, scale);
}
template <>
bool TryCastToDecimal::Operation(int16_t input, hugeint_t &result, string *error_message, uint8_t width,
                                 uint8_t scale) {
	return NumericToHugeDecimalCast<int16_t>(input, result, error_message, width, scale);
}

//===--------------------------------------------------------------------===//
// Cast int32_t -> Decimal
//===--------------------------------------------------------------------===//
template <>
bool TryCastToDecimal::Operation(int32_t input, int16_t &result, string *error_message, uint8_t width, uint8_t scale) {
	return StandardNumericToDecimalCast<int32_t, int16_t>(input, result, error_message, width, scale);
}
template <>
bool TryCastToDecimal::Operation(int32_t input, int32_t &result, string *error_message, uint8_t width, uint8_t scale) {
	return StandardNumericToDecimalCast<int32_t, int32_t>(input, result, error_message, width, scale);
}
template <>
bool TryCastToDecimal::Operation(int32_t input, int64_t &result, string *error_message, uint8_t width, uint8_t scale) {
	return StandardNumericToDecimalCast<int32_t, int64_t>(input, result, error_message, width, scale);
}
template <>
bool TryCastToDecimal::Operation(int32_t input, hugeint_t &result, string *error_message, uint8_t width,
                                 uint8_t scale) {
	return NumericToHugeDecimalCast<int32_t>(input, result, error_message, width, scale);
}

//===--------------------------------------------------------------------===//
// Cast int64_t -> Decimal
//===--------------------------------------------------------------------===//
template <>
bool TryCastToDecimal::Operation(int64_t input, int16_t &result, string *error_message, uint8_t width, uint8_t scale) {
	return StandardNumericToDecimalCast<int64_t, int16_t>(input, result, error_message, width, scale);
}
template <>
bool TryCastToDecimal::Operation(int64_t input, int32_t &result, string *error_message, uint8_t width, uint8_t scale) {
	return StandardNumericToDecimalCast<int64_t, int32_t>(input, result, error_message, width, scale);
}
template <>
bool TryCastToDecimal::Operation(int64_t input, int64_t &result, string *error_message, uint8_t width, uint8_t scale) {
	return StandardNumericToDecimalCast<int64_t, int64_t>(input, result, error_message, width, scale);
}
template <>
bool TryCastToDecimal::Operation(int64_t input, hugeint_t &result, string *error_message, uint8_t width,
                                 uint8_t scale) {
	return NumericToHugeDecimalCast<int64_t>(input, result, error_message, width, scale);
}

//===--------------------------------------------------------------------===//
// Cast uint8_t -> Decimal
//===--------------------------------------------------------------------===//
template <>
bool TryCastToDecimal::Operation(uint8_t input, int16_t &result, string *error_message, uint8_t width, uint8_t scale) {
	return StandardNumericToDecimalCast<uint8_t, int16_t, UnsignedToDecimalOperator>(input, result, error_message,
	                                                                                 width, scale);
}
template <>
bool TryCastToDecimal::Operation(uint8_t input, int32_t &result, string *error_message, uint8_t width, uint8_t scale) {
	return StandardNumericToDecimalCast<uint8_t, int32_t, UnsignedToDecimalOperator>(input, result, error_message,
	                                                                                 width, scale);
}
template <>
bool TryCastToDecimal::Operation(uint8_t input, int64_t &result, string *error_message, uint8_t width, uint8_t scale) {
	return StandardNumericToDecimalCast<uint8_t, int64_t, UnsignedToDecimalOperator>(input, result, error_message,
	                                                                                 width, scale);
}
template <>
bool TryCastToDecimal::Operation(uint8_t input, hugeint_t &result, string *error_message, uint8_t width,
                                 uint8_t scale) {
	return NumericToHugeDecimalCast<uint8_t>(input, result, error_message, width, scale);
}

//===--------------------------------------------------------------------===//
// Cast uint16_t -> Decimal
//===--------------------------------------------------------------------===//
template <>
bool TryCastToDecimal::Operation(uint16_t input, int16_t &result, string *error_message, uint8_t width, uint8_t scale) {
	return StandardNumericToDecimalCast<uint16_t, int16_t, UnsignedToDecimalOperator>(input, result, error_message,
	                                                                                  width, scale);
}
template <>
bool TryCastToDecimal::Operation(uint16_t input, int32_t &result, string *error_message, uint8_t width, uint8_t scale) {
	return StandardNumericToDecimalCast<uint16_t, int32_t, UnsignedToDecimalOperator>(input, result, error_message,
	                                                                                  width, scale);
}
template <>
bool TryCastToDecimal::Operation(uint16_t input, int64_t &result, string *error_message, uint8_t width, uint8_t scale) {
	return StandardNumericToDecimalCast<uint16_t, int64_t, UnsignedToDecimalOperator>(input, result, error_message,
	                                                                                  width, scale);
}
template <>
bool TryCastToDecimal::Operation(uint16_t input, hugeint_t &result, string *error_message, uint8_t width,
                                 uint8_t scale) {
	return NumericToHugeDecimalCast<uint16_t>(input, result, error_message, width, scale);
}

//===--------------------------------------------------------------------===//
// Cast uint32_t -> Decimal
//===--------------------------------------------------------------------===//
template <>
bool TryCastToDecimal::Operation(uint32_t input, int16_t &result, string *error_message, uint8_t width, uint8_t scale) {
	return StandardNumericToDecimalCast<uint32_t, int16_t, UnsignedToDecimalOperator>(input, result, error_message,
	                                                                                  width, scale);
}
template <>
bool TryCastToDecimal::Operation(uint32_t input, int32_t &result, string *error_message, uint8_t width, uint8_t scale) {
	return StandardNumericToDecimalCast<uint32_t, int32_t, UnsignedToDecimalOperator>(input, result, error_message,
	                                                                                  width, scale);
}
template <>
bool TryCastToDecimal::Operation(uint32_t input, int64_t &result, string *error_message, uint8_t width, uint8_t scale) {
	return StandardNumericToDecimalCast<uint32_t, int64_t, UnsignedToDecimalOperator>(input, result, error_message,
	                                                                                  width, scale);
}
template <>
bool TryCastToDecimal::Operation(uint32_t input, hugeint_t &result, string *error_message, uint8_t width,
                                 uint8_t scale) {
	return NumericToHugeDecimalCast<uint32_t>(input, result, error_message, width, scale);
}

//===--------------------------------------------------------------------===//
// Cast uint64_t -> Decimal
//===--------------------------------------------------------------------===//
template <>
bool TryCastToDecimal::Operation(uint64_t input, int16_t &result, string *error_message, uint8_t width, uint8_t scale) {
	return StandardNumericToDecimalCast<uint64_t, int16_t, UnsignedToDecimalOperator>(input, result, error_message,
	                                                                                  width, scale);
}
template <>
bool TryCastToDecimal::Operation(uint64_t input, int32_t &result, string *error_message, uint8_t width, uint8_t scale) {
	return StandardNumericToDecimalCast<uint64_t, int32_t, UnsignedToDecimalOperator>(input, result, error_message,
	                                                                                  width, scale);
}
template <>
bool TryCastToDecimal::Operation(uint64_t input, int64_t &result, string *error_message, uint8_t width, uint8_t scale) {
	return StandardNumericToDecimalCast<uint64_t, int64_t, UnsignedToDecimalOperator>(input, result, error_message,
	                                                                                  width, scale);
}
template <>
bool TryCastToDecimal::Operation(uint64_t input, hugeint_t &result, string *error_message, uint8_t width,
                                 uint8_t scale) {
	return NumericToHugeDecimalCast<uint64_t>(input, result, error_message, width, scale);
}

//===--------------------------------------------------------------------===//
// Hugeint -> Decimal Cast
//===--------------------------------------------------------------------===//
template <class DST>
bool HugeintToDecimalCast(hugeint_t input, DST &result, string *error_message, uint8_t width, uint8_t scale) {
	// check for overflow
	hugeint_t max_width = Hugeint::POWERS_OF_TEN[width - scale];
	if (input >= max_width || input <= -max_width) {
		string error = StringUtil::Format("Could not cast value %s to DECIMAL(%d,%d)", input.ToString(), width, scale);
		HandleCastError::AssignError(error, error_message);
		return false;
	}
	result = Hugeint::Cast<DST>(input * Hugeint::POWERS_OF_TEN[scale]);
	return true;
}

template <>
bool TryCastToDecimal::Operation(hugeint_t input, int16_t &result, string *error_message, uint8_t width,
                                 uint8_t scale) {
	return HugeintToDecimalCast<int16_t>(input, result, error_message, width, scale);
}

template <>
bool TryCastToDecimal::Operation(hugeint_t input, int32_t &result, string *error_message, uint8_t width,
                                 uint8_t scale) {
	return HugeintToDecimalCast<int32_t>(input, result, error_message, width, scale);
}

template <>
bool TryCastToDecimal::Operation(hugeint_t input, int64_t &result, string *error_message, uint8_t width,
                                 uint8_t scale) {
	return HugeintToDecimalCast<int64_t>(input, result, error_message, width, scale);
}

template <>
bool TryCastToDecimal::Operation(hugeint_t input, hugeint_t &result, string *error_message, uint8_t width,
                                 uint8_t scale) {
	return HugeintToDecimalCast<hugeint_t>(input, result, error_message, width, scale);
}

//===--------------------------------------------------------------------===//
// Float/Double -> Decimal Cast
//===--------------------------------------------------------------------===//
template <class SRC, class DST>
bool DoubleToDecimalCast(SRC input, DST &result, string *error_message, uint8_t width, uint8_t scale) {
	double value = input * NumericHelper::DOUBLE_POWERS_OF_TEN[scale];
	// Add the sign (-1, 0, 1) times a tiny value to fix floating point issues (issue 3091)
	double sign = (double(0) < value) - (value < double(0));
	value += 1e-9 * sign;
	if (value <= -NumericHelper::DOUBLE_POWERS_OF_TEN[width] || value >= NumericHelper::DOUBLE_POWERS_OF_TEN[width]) {
		string error = StringUtil::Format("Could not cast value %f to DECIMAL(%d,%d)", value, width, scale);
		HandleCastError::AssignError(error, error_message);
		return false;
	}
	result = Cast::Operation<SRC, DST>(value);
	return true;
}

template <>
bool TryCastToDecimal::Operation(float input, int16_t &result, string *error_message, uint8_t width, uint8_t scale) {
	return DoubleToDecimalCast<float, int16_t>(input, result, error_message, width, scale);
}

template <>
bool TryCastToDecimal::Operation(float input, int32_t &result, string *error_message, uint8_t width, uint8_t scale) {
	return DoubleToDecimalCast<float, int32_t>(input, result, error_message, width, scale);
}

template <>
bool TryCastToDecimal::Operation(float input, int64_t &result, string *error_message, uint8_t width, uint8_t scale) {
	return DoubleToDecimalCast<float, int64_t>(input, result, error_message, width, scale);
}

template <>
bool TryCastToDecimal::Operation(float input, hugeint_t &result, string *error_message, uint8_t width, uint8_t scale) {
	return DoubleToDecimalCast<float, hugeint_t>(input, result, error_message, width, scale);
}

template <>
bool TryCastToDecimal::Operation(double input, int16_t &result, string *error_message, uint8_t width, uint8_t scale) {
	return DoubleToDecimalCast<double, int16_t>(input, result, error_message, width, scale);
}

template <>
bool TryCastToDecimal::Operation(double input, int32_t &result, string *error_message, uint8_t width, uint8_t scale) {
	return DoubleToDecimalCast<double, int32_t>(input, result, error_message, width, scale);
}

template <>
bool TryCastToDecimal::Operation(double input, int64_t &result, string *error_message, uint8_t width, uint8_t scale) {
	return DoubleToDecimalCast<double, int64_t>(input, result, error_message, width, scale);
}

template <>
bool TryCastToDecimal::Operation(double input, hugeint_t &result, string *error_message, uint8_t width, uint8_t scale) {
	return DoubleToDecimalCast<double, hugeint_t>(input, result, error_message, width, scale);
}

//===--------------------------------------------------------------------===//
// Decimal -> Numeric Cast
//===--------------------------------------------------------------------===//
template <class SRC, class DST>
bool TryCastDecimalToNumeric(SRC input, DST &result, string *error_message, uint8_t scale) {
	// Round away from 0.
	const auto power = NumericHelper::POWERS_OF_TEN[scale];
	// https://graphics.stanford.edu/~seander/bithacks.html#ConditionalNegate
	const auto fNegate = int64_t(input < 0);
	const auto rounding = ((power ^ -fNegate) + fNegate) / 2;
	const auto scaled_value = (input + rounding) / power;
	if (!TryCast::Operation<SRC, DST>(scaled_value, result)) {
		string error = StringUtil::Format("Failed to cast decimal value %d to type %s", scaled_value, GetTypeId<DST>());
		HandleCastError::AssignError(error, error_message);
		return false;
	}
	return true;
}

template <class DST>
bool TryCastHugeDecimalToNumeric(hugeint_t input, DST &result, string *error_message, uint8_t scale) {
	const auto power = Hugeint::POWERS_OF_TEN[scale];
	const auto rounding = ((input < 0) ? -power : power) / 2;
	auto scaled_value = (input + rounding) / power;
	if (!TryCast::Operation<hugeint_t, DST>(scaled_value, result)) {
		string error = StringUtil::Format("Failed to cast decimal value %s to type %s",
		                                  ConvertToString::Operation(scaled_value), GetTypeId<DST>());
		HandleCastError::AssignError(error, error_message);
		return false;
	}
	return true;
}

//===--------------------------------------------------------------------===//
// Cast Decimal -> int8_t
//===--------------------------------------------------------------------===//
template <>
bool TryCastFromDecimal::Operation(int16_t input, int8_t &result, string *error_message, uint8_t width, uint8_t scale) {
	return TryCastDecimalToNumeric<int16_t, int8_t>(input, result, error_message, scale);
}
template <>
bool TryCastFromDecimal::Operation(int32_t input, int8_t &result, string *error_message, uint8_t width, uint8_t scale) {
	return TryCastDecimalToNumeric<int32_t, int8_t>(input, result, error_message, scale);
}
template <>
bool TryCastFromDecimal::Operation(int64_t input, int8_t &result, string *error_message, uint8_t width, uint8_t scale) {
	return TryCastDecimalToNumeric<int64_t, int8_t>(input, result, error_message, scale);
}
template <>
bool TryCastFromDecimal::Operation(hugeint_t input, int8_t &result, string *error_message, uint8_t width,
                                   uint8_t scale) {
	return TryCastHugeDecimalToNumeric<int8_t>(input, result, error_message, scale);
}

//===--------------------------------------------------------------------===//
// Cast Decimal -> int16_t
//===--------------------------------------------------------------------===//
template <>
bool TryCastFromDecimal::Operation(int16_t input, int16_t &result, string *error_message, uint8_t width,
                                   uint8_t scale) {
	return TryCastDecimalToNumeric<int16_t, int16_t>(input, result, error_message, scale);
}
template <>
bool TryCastFromDecimal::Operation(int32_t input, int16_t &result, string *error_message, uint8_t width,
                                   uint8_t scale) {
	return TryCastDecimalToNumeric<int32_t, int16_t>(input, result, error_message, scale);
}
template <>
bool TryCastFromDecimal::Operation(int64_t input, int16_t &result, string *error_message, uint8_t width,
                                   uint8_t scale) {
	return TryCastDecimalToNumeric<int64_t, int16_t>(input, result, error_message, scale);
}
template <>
bool TryCastFromDecimal::Operation(hugeint_t input, int16_t &result, string *error_message, uint8_t width,
                                   uint8_t scale) {
	return TryCastHugeDecimalToNumeric<int16_t>(input, result, error_message, scale);
}

//===--------------------------------------------------------------------===//
// Cast Decimal -> int32_t
//===--------------------------------------------------------------------===//
template <>
bool TryCastFromDecimal::Operation(int16_t input, int32_t &result, string *error_message, uint8_t width,
                                   uint8_t scale) {
	return TryCastDecimalToNumeric<int16_t, int32_t>(input, result, error_message, scale);
}
template <>
bool TryCastFromDecimal::Operation(int32_t input, int32_t &result, string *error_message, uint8_t width,
                                   uint8_t scale) {
	return TryCastDecimalToNumeric<int32_t, int32_t>(input, result, error_message, scale);
}
template <>
bool TryCastFromDecimal::Operation(int64_t input, int32_t &result, string *error_message, uint8_t width,
                                   uint8_t scale) {
	return TryCastDecimalToNumeric<int64_t, int32_t>(input, result, error_message, scale);
}
template <>
bool TryCastFromDecimal::Operation(hugeint_t input, int32_t &result, string *error_message, uint8_t width,
                                   uint8_t scale) {
	return TryCastHugeDecimalToNumeric<int32_t>(input, result, error_message, scale);
}

//===--------------------------------------------------------------------===//
// Cast Decimal -> int64_t
//===--------------------------------------------------------------------===//
template <>
bool TryCastFromDecimal::Operation(int16_t input, int64_t &result, string *error_message, uint8_t width,
                                   uint8_t scale) {
	return TryCastDecimalToNumeric<int16_t, int64_t>(input, result, error_message, scale);
}
template <>
bool TryCastFromDecimal::Operation(int32_t input, int64_t &result, string *error_message, uint8_t width,
                                   uint8_t scale) {
	return TryCastDecimalToNumeric<int32_t, int64_t>(input, result, error_message, scale);
}
template <>
bool TryCastFromDecimal::Operation(int64_t input, int64_t &result, string *error_message, uint8_t width,
                                   uint8_t scale) {
	return TryCastDecimalToNumeric<int64_t, int64_t>(input, result, error_message, scale);
}
template <>
bool TryCastFromDecimal::Operation(hugeint_t input, int64_t &result, string *error_message, uint8_t width,
                                   uint8_t scale) {
	return TryCastHugeDecimalToNumeric<int64_t>(input, result, error_message, scale);
}

//===--------------------------------------------------------------------===//
// Cast Decimal -> uint8_t
//===--------------------------------------------------------------------===//
template <>
bool TryCastFromDecimal::Operation(int16_t input, uint8_t &result, string *error_message, uint8_t width,
                                   uint8_t scale) {
	return TryCastDecimalToNumeric<int16_t, uint8_t>(input, result, error_message, scale);
}
template <>
bool TryCastFromDecimal::Operation(int32_t input, uint8_t &result, string *error_message, uint8_t width,
                                   uint8_t scale) {
	return TryCastDecimalToNumeric<int32_t, uint8_t>(input, result, error_message, scale);
}
template <>
bool TryCastFromDecimal::Operation(int64_t input, uint8_t &result, string *error_message, uint8_t width,
                                   uint8_t scale) {
	return TryCastDecimalToNumeric<int64_t, uint8_t>(input, result, error_message, scale);
}
template <>
bool TryCastFromDecimal::Operation(hugeint_t input, uint8_t &result, string *error_message, uint8_t width,
                                   uint8_t scale) {
	return TryCastHugeDecimalToNumeric<uint8_t>(input, result, error_message, scale);
}

//===--------------------------------------------------------------------===//
// Cast Decimal -> uint16_t
//===--------------------------------------------------------------------===//
template <>
bool TryCastFromDecimal::Operation(int16_t input, uint16_t &result, string *error_message, uint8_t width,
                                   uint8_t scale) {
	return TryCastDecimalToNumeric<int16_t, uint16_t>(input, result, error_message, scale);
}
template <>
bool TryCastFromDecimal::Operation(int32_t input, uint16_t &result, string *error_message, uint8_t width,
                                   uint8_t scale) {
	return TryCastDecimalToNumeric<int32_t, uint16_t>(input, result, error_message, scale);
}
template <>
bool TryCastFromDecimal::Operation(int64_t input, uint16_t &result, string *error_message, uint8_t width,
                                   uint8_t scale) {
	return TryCastDecimalToNumeric<int64_t, uint16_t>(input, result, error_message, scale);
}
template <>
bool TryCastFromDecimal::Operation(hugeint_t input, uint16_t &result, string *error_message, uint8_t width,
                                   uint8_t scale) {
	return TryCastHugeDecimalToNumeric<uint16_t>(input, result, error_message, scale);
}

//===--------------------------------------------------------------------===//
// Cast Decimal -> uint32_t
//===--------------------------------------------------------------------===//
template <>
bool TryCastFromDecimal::Operation(int16_t input, uint32_t &result, string *error_message, uint8_t width,
                                   uint8_t scale) {
	return TryCastDecimalToNumeric<int16_t, uint32_t>(input, result, error_message, scale);
}
template <>
bool TryCastFromDecimal::Operation(int32_t input, uint32_t &result, string *error_message, uint8_t width,
                                   uint8_t scale) {
	return TryCastDecimalToNumeric<int32_t, uint32_t>(input, result, error_message, scale);
}
template <>
bool TryCastFromDecimal::Operation(int64_t input, uint32_t &result, string *error_message, uint8_t width,
                                   uint8_t scale) {
	return TryCastDecimalToNumeric<int64_t, uint32_t>(input, result, error_message, scale);
}
template <>
bool TryCastFromDecimal::Operation(hugeint_t input, uint32_t &result, string *error_message, uint8_t width,
                                   uint8_t scale) {
	return TryCastHugeDecimalToNumeric<uint32_t>(input, result, error_message, scale);
}

//===--------------------------------------------------------------------===//
// Cast Decimal -> uint64_t
//===--------------------------------------------------------------------===//
template <>
bool TryCastFromDecimal::Operation(int16_t input, uint64_t &result, string *error_message, uint8_t width,
                                   uint8_t scale) {
	return TryCastDecimalToNumeric<int16_t, uint64_t>(input, result, error_message, scale);
}
template <>
bool TryCastFromDecimal::Operation(int32_t input, uint64_t &result, string *error_message, uint8_t width,
                                   uint8_t scale) {
	return TryCastDecimalToNumeric<int32_t, uint64_t>(input, result, error_message, scale);
}
template <>
bool TryCastFromDecimal::Operation(int64_t input, uint64_t &result, string *error_message, uint8_t width,
                                   uint8_t scale) {
	return TryCastDecimalToNumeric<int64_t, uint64_t>(input, result, error_message, scale);
}
template <>
bool TryCastFromDecimal::Operation(hugeint_t input, uint64_t &result, string *error_message, uint8_t width,
                                   uint8_t scale) {
	return TryCastHugeDecimalToNumeric<uint64_t>(input, result, error_message, scale);
}

//===--------------------------------------------------------------------===//
// Cast Decimal -> hugeint_t
//===--------------------------------------------------------------------===//
template <>
bool TryCastFromDecimal::Operation(int16_t input, hugeint_t &result, string *error_message, uint8_t width,
                                   uint8_t scale) {
	return TryCastDecimalToNumeric<int16_t, hugeint_t>(input, result, error_message, scale);
}
template <>
bool TryCastFromDecimal::Operation(int32_t input, hugeint_t &result, string *error_message, uint8_t width,
                                   uint8_t scale) {
	return TryCastDecimalToNumeric<int32_t, hugeint_t>(input, result, error_message, scale);
}
template <>
bool TryCastFromDecimal::Operation(int64_t input, hugeint_t &result, string *error_message, uint8_t width,
                                   uint8_t scale) {
	return TryCastDecimalToNumeric<int64_t, hugeint_t>(input, result, error_message, scale);
}
template <>
bool TryCastFromDecimal::Operation(hugeint_t input, hugeint_t &result, string *error_message, uint8_t width,
                                   uint8_t scale) {
	return TryCastHugeDecimalToNumeric<hugeint_t>(input, result, error_message, scale);
}

//===--------------------------------------------------------------------===//
// Decimal -> Float/Double Cast
//===--------------------------------------------------------------------===//
template <class SRC, class DST>
bool TryCastDecimalToFloatingPoint(SRC input, DST &result, uint8_t scale) {
	result = Cast::Operation<SRC, DST>(input) / DST(NumericHelper::DOUBLE_POWERS_OF_TEN[scale]);
	return true;
}

// DECIMAL -> FLOAT
template <>
bool TryCastFromDecimal::Operation(int16_t input, float &result, string *error_message, uint8_t width, uint8_t scale) {
	return TryCastDecimalToFloatingPoint<int16_t, float>(input, result, scale);
}

template <>
bool TryCastFromDecimal::Operation(int32_t input, float &result, string *error_message, uint8_t width, uint8_t scale) {
	return TryCastDecimalToFloatingPoint<int32_t, float>(input, result, scale);
}

template <>
bool TryCastFromDecimal::Operation(int64_t input, float &result, string *error_message, uint8_t width, uint8_t scale) {
	return TryCastDecimalToFloatingPoint<int64_t, float>(input, result, scale);
}

template <>
bool TryCastFromDecimal::Operation(hugeint_t input, float &result, string *error_message, uint8_t width,
                                   uint8_t scale) {
	return TryCastDecimalToFloatingPoint<hugeint_t, float>(input, result, scale);
}

// DECIMAL -> DOUBLE
template <>
bool TryCastFromDecimal::Operation(int16_t input, double &result, string *error_message, uint8_t width, uint8_t scale) {
	return TryCastDecimalToFloatingPoint<int16_t, double>(input, result, scale);
}

template <>
bool TryCastFromDecimal::Operation(int32_t input, double &result, string *error_message, uint8_t width, uint8_t scale) {
	return TryCastDecimalToFloatingPoint<int32_t, double>(input, result, scale);
}

template <>
bool TryCastFromDecimal::Operation(int64_t input, double &result, string *error_message, uint8_t width, uint8_t scale) {
	return TryCastDecimalToFloatingPoint<int64_t, double>(input, result, scale);
}

template <>
bool TryCastFromDecimal::Operation(hugeint_t input, double &result, string *error_message, uint8_t width,
                                   uint8_t scale) {
	return TryCastDecimalToFloatingPoint<hugeint_t, double>(input, result, scale);
}

} // namespace duckdb<|MERGE_RESOLUTION|>--- conflicted
+++ resolved
@@ -1063,24 +1063,6 @@
 		}
 		return IntegerCastLoop<T, true, ALLOW_EXPONENT, OP>(buf, len, result, strict);
 	}
-<<<<<<< HEAD
-	// If it starts with 0x or 0X, we parse it as a hex value
-	else if (len > 1 && *buf == '0' && (buf[1] == 'x' || buf[1] == 'X')) {
-		// Skip the 0x
-		buf++;
-		len--;
-		return IntegerHexCastLoop<T, false, false, OP>(buf, len, result, strict);
-	}
-	// If it starts with 0b or 0B, we parse it as a binary value
-	else if (len > 1 && *buf == '0' && (buf[1] == 'b' || buf[1] == 'B')) {
-		// Skip the 0b
-		buf++;
-		len--;
-		return IntegerBinaryCastLoop<T, false, false, OP>(buf, len, result, strict);
-	} else {
-		return IntegerCastLoop<T, false, ALLOW_EXPONENT, OP>(buf, len, result, strict);
-	}
-=======
 	if (len > 1 && *buf == '0') {
 		if (buf[1] == 'x' || buf[1] == 'X') {
 			// If it starts with 0x or 0X, we parse it as a hex value
@@ -1098,7 +1080,6 @@
 		}
 	}
 	return IntegerCastLoop<T, false, ALLOW_EXPONENT, OP>(buf, len, result, strict);
->>>>>>> b3f6a8f1
 }
 
 template <typename T, bool IS_SIGNED = true>
