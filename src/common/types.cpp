#include "duckdb/common/types.hpp"

#include "duckdb/catalog/catalog.hpp"
#include "duckdb/catalog/catalog_search_path.hpp"
#include "duckdb/catalog/default/default_types.hpp"
#include "duckdb/common/exception.hpp"
#include "duckdb/common/field_writer.hpp"
#include "duckdb/common/limits.hpp"
#include "duckdb/common/operator/comparison_operators.hpp"
#include "duckdb/common/serializer.hpp"
#include "duckdb/common/string_util.hpp"
#include "duckdb/common/types/decimal.hpp"
#include "duckdb/common/types/hash.hpp"
#include "duckdb/common/types/string_type.hpp"
#include "duckdb/common/types/value.hpp"
#include "duckdb/common/types/vector.hpp"
#include "duckdb/common/unordered_map.hpp"
#include "duckdb/function/cast_rules.hpp"
#include "duckdb/main/attached_database.hpp"
#include "duckdb/main/client_context.hpp"
#include "duckdb/main/client_data.hpp"
#include "duckdb/main/database.hpp"
#include "duckdb/main/database_manager.hpp"
#include "duckdb/parser/keyword_helper.hpp"
#include "duckdb/parser/parser.hpp"
#include "duckdb/common/extra_type_info.hpp"
#include "duckdb/common/serializer/format_deserializer.hpp"
#include "duckdb/common/enum_util.hpp"
#include "duckdb/common/serializer/format_serializer.hpp"
#include "duckdb/catalog/catalog_entry/type_catalog_entry.hpp"
#include <cmath>

namespace duckdb {

LogicalType::LogicalType() : LogicalType(LogicalTypeId::INVALID) {
}

LogicalType::LogicalType(LogicalTypeId id) : id_(id) {
	physical_type_ = GetInternalType();
}
LogicalType::LogicalType(LogicalTypeId id, shared_ptr<ExtraTypeInfo> type_info_p)
    : id_(id), type_info_(std::move(type_info_p)) {
	physical_type_ = GetInternalType();
}

LogicalType::LogicalType(const LogicalType &other)
    : id_(other.id_), physical_type_(other.physical_type_), type_info_(other.type_info_) {
}

LogicalType::LogicalType(LogicalType &&other) noexcept
    : id_(other.id_), physical_type_(other.physical_type_), type_info_(std::move(other.type_info_)) {
}

hash_t LogicalType::Hash() const {
	return duckdb::Hash<uint8_t>((uint8_t)id_);
}

PhysicalType LogicalType::GetInternalType() {
	switch (id_) {
	case LogicalTypeId::BOOLEAN:
		return PhysicalType::BOOL;
	case LogicalTypeId::TINYINT:
		return PhysicalType::INT8;
	case LogicalTypeId::UTINYINT:
		return PhysicalType::UINT8;
	case LogicalTypeId::SMALLINT:
		return PhysicalType::INT16;
	case LogicalTypeId::USMALLINT:
		return PhysicalType::UINT16;
	case LogicalTypeId::SQLNULL:
	case LogicalTypeId::DATE:
	case LogicalTypeId::INTEGER:
		return PhysicalType::INT32;
	case LogicalTypeId::UINTEGER:
		return PhysicalType::UINT32;
	case LogicalTypeId::BIGINT:
	case LogicalTypeId::TIME:
	case LogicalTypeId::TIMESTAMP:
	case LogicalTypeId::TIMESTAMP_SEC:
	case LogicalTypeId::TIMESTAMP_NS:
	case LogicalTypeId::TIMESTAMP_MS:
	case LogicalTypeId::TIME_TZ:
	case LogicalTypeId::TIMESTAMP_TZ:
		return PhysicalType::INT64;
	case LogicalTypeId::UBIGINT:
		return PhysicalType::UINT64;
	case LogicalTypeId::HUGEINT:
	case LogicalTypeId::UUID:
		return PhysicalType::INT128;
	case LogicalTypeId::FLOAT:
		return PhysicalType::FLOAT;
	case LogicalTypeId::DOUBLE:
		return PhysicalType::DOUBLE;
	case LogicalTypeId::DECIMAL: {
		if (!type_info_) {
			return PhysicalType::INVALID;
		}
		auto width = DecimalType::GetWidth(*this);
		if (width <= Decimal::MAX_WIDTH_INT16) {
			return PhysicalType::INT16;
		} else if (width <= Decimal::MAX_WIDTH_INT32) {
			return PhysicalType::INT32;
		} else if (width <= Decimal::MAX_WIDTH_INT64) {
			return PhysicalType::INT64;
		} else if (width <= Decimal::MAX_WIDTH_INT128) {
			return PhysicalType::INT128;
		} else {
			throw InternalException("Decimal has a width of %d which is bigger than the maximum supported width of %d",
			                        width, DecimalType::MaxWidth());
		}
	}
	case LogicalTypeId::VARCHAR:
	case LogicalTypeId::CHAR:
	case LogicalTypeId::BLOB:
	case LogicalTypeId::BIT:
		return PhysicalType::VARCHAR;
	case LogicalTypeId::INTERVAL:
		return PhysicalType::INTERVAL;
	case LogicalTypeId::UNION:
	case LogicalTypeId::STRUCT:
		return PhysicalType::STRUCT;
	case LogicalTypeId::LIST:
	case LogicalTypeId::MAP:
		return PhysicalType::LIST;
	case LogicalTypeId::ARRAY:
		return PhysicalType::FIXED_SIZE_LIST;
	case LogicalTypeId::POINTER:
		// LCOV_EXCL_START
		if (sizeof(uintptr_t) == sizeof(uint32_t)) {
			return PhysicalType::UINT32;
		} else if (sizeof(uintptr_t) == sizeof(uint64_t)) {
			return PhysicalType::UINT64;
		} else {
			throw InternalException("Unsupported pointer size");
		}
		// LCOV_EXCL_STOP
	case LogicalTypeId::VALIDITY:
		return PhysicalType::BIT;
	case LogicalTypeId::ENUM: {
		if (!type_info_) {
			return PhysicalType::INVALID;
		}
		return EnumType::GetPhysicalType(*this);
	}
	case LogicalTypeId::TABLE:
	case LogicalTypeId::LAMBDA:
	case LogicalTypeId::ANY:
	case LogicalTypeId::INVALID:
	case LogicalTypeId::UNKNOWN:
		return PhysicalType::INVALID;
	case LogicalTypeId::USER:
		return PhysicalType::UNKNOWN;
	case LogicalTypeId::AGGREGATE_STATE:
		return PhysicalType::VARCHAR;
	default:
		throw InternalException("Invalid LogicalType %s", ToString());
	}
}

// **DEPRECATED**: Use EnumUtil directly instead.
string LogicalTypeIdToString(LogicalTypeId type) {
	return EnumUtil::ToString(type);
}

constexpr const LogicalTypeId LogicalType::INVALID;
constexpr const LogicalTypeId LogicalType::SQLNULL;
constexpr const LogicalTypeId LogicalType::BOOLEAN;
constexpr const LogicalTypeId LogicalType::TINYINT;
constexpr const LogicalTypeId LogicalType::UTINYINT;
constexpr const LogicalTypeId LogicalType::SMALLINT;
constexpr const LogicalTypeId LogicalType::USMALLINT;
constexpr const LogicalTypeId LogicalType::INTEGER;
constexpr const LogicalTypeId LogicalType::UINTEGER;
constexpr const LogicalTypeId LogicalType::BIGINT;
constexpr const LogicalTypeId LogicalType::UBIGINT;
constexpr const LogicalTypeId LogicalType::HUGEINT;
constexpr const LogicalTypeId LogicalType::UUID;
constexpr const LogicalTypeId LogicalType::FLOAT;
constexpr const LogicalTypeId LogicalType::DOUBLE;
constexpr const LogicalTypeId LogicalType::DATE;

constexpr const LogicalTypeId LogicalType::TIMESTAMP;
constexpr const LogicalTypeId LogicalType::TIMESTAMP_MS;
constexpr const LogicalTypeId LogicalType::TIMESTAMP_NS;
constexpr const LogicalTypeId LogicalType::TIMESTAMP_S;

constexpr const LogicalTypeId LogicalType::TIME;

constexpr const LogicalTypeId LogicalType::TIME_TZ;
constexpr const LogicalTypeId LogicalType::TIMESTAMP_TZ;

constexpr const LogicalTypeId LogicalType::HASH;
constexpr const LogicalTypeId LogicalType::POINTER;

constexpr const LogicalTypeId LogicalType::VARCHAR;

constexpr const LogicalTypeId LogicalType::BLOB;
constexpr const LogicalTypeId LogicalType::BIT;
constexpr const LogicalTypeId LogicalType::INTERVAL;
constexpr const LogicalTypeId LogicalType::ROW_TYPE;

// TODO these are incomplete and should maybe not exist as such
constexpr const LogicalTypeId LogicalType::TABLE;
constexpr const LogicalTypeId LogicalType::LAMBDA;

constexpr const LogicalTypeId LogicalType::ANY;

const vector<LogicalType> LogicalType::Numeric() {
	vector<LogicalType> types = {LogicalType::TINYINT,   LogicalType::SMALLINT,  LogicalType::INTEGER,
	                             LogicalType::BIGINT,    LogicalType::HUGEINT,   LogicalType::FLOAT,
	                             LogicalType::DOUBLE,    LogicalTypeId::DECIMAL, LogicalType::UTINYINT,
	                             LogicalType::USMALLINT, LogicalType::UINTEGER,  LogicalType::UBIGINT};
	return types;
}

const vector<LogicalType> LogicalType::Integral() {
	vector<LogicalType> types = {LogicalType::TINYINT,   LogicalType::SMALLINT, LogicalType::INTEGER,
	                             LogicalType::BIGINT,    LogicalType::HUGEINT,  LogicalType::UTINYINT,
	                             LogicalType::USMALLINT, LogicalType::UINTEGER, LogicalType::UBIGINT};
	return types;
}

const vector<LogicalType> LogicalType::AllTypes() {
	vector<LogicalType> types = {
	    LogicalType::BOOLEAN,   LogicalType::TINYINT,  LogicalType::SMALLINT,  LogicalType::INTEGER,
	    LogicalType::BIGINT,    LogicalType::DATE,     LogicalType::TIMESTAMP, LogicalType::DOUBLE,
	    LogicalType::FLOAT,     LogicalType::VARCHAR,  LogicalType::BLOB,      LogicalType::BIT,
	    LogicalType::INTERVAL,  LogicalType::HUGEINT,  LogicalTypeId::DECIMAL, LogicalType::UTINYINT,
	    LogicalType::USMALLINT, LogicalType::UINTEGER, LogicalType::UBIGINT,   LogicalType::TIME,
	    LogicalTypeId::LIST,    LogicalTypeId::STRUCT, LogicalType::TIME_TZ,   LogicalType::TIMESTAMP_TZ,
	    LogicalTypeId::MAP,     LogicalTypeId::UNION,  LogicalType::UUID,      LogicalTypeId::ARRAY};
	return types;
}

const PhysicalType ROW_TYPE = PhysicalType::INT64;

// LCOV_EXCL_START
string TypeIdToString(PhysicalType type) {
	switch (type) {
	case PhysicalType::BOOL:
		return "BOOL";
	case PhysicalType::INT8:
		return "INT8";
	case PhysicalType::INT16:
		return "INT16";
	case PhysicalType::INT32:
		return "INT32";
	case PhysicalType::INT64:
		return "INT64";
	case PhysicalType::UINT8:
		return "UINT8";
	case PhysicalType::UINT16:
		return "UINT16";
	case PhysicalType::UINT32:
		return "UINT32";
	case PhysicalType::UINT64:
		return "UINT64";
	case PhysicalType::INT128:
		return "INT128";
	case PhysicalType::FLOAT:
		return "FLOAT";
	case PhysicalType::DOUBLE:
		return "DOUBLE";
	case PhysicalType::VARCHAR:
		return "VARCHAR";
	case PhysicalType::INTERVAL:
		return "INTERVAL";
	case PhysicalType::STRUCT:
		return "STRUCT";
	case PhysicalType::LIST:
		return "LIST";
	case PhysicalType::FIXED_SIZE_LIST:
		return "FIXED_SIZE_LIST";
	case PhysicalType::INVALID:
		return "INVALID";
	case PhysicalType::BIT:
		return "BIT";
	case PhysicalType::UNKNOWN:
		return "UNKNOWN";
	}
	return "INVALID";
}
// LCOV_EXCL_STOP

idx_t GetTypeIdSize(PhysicalType type) {
	switch (type) {
	case PhysicalType::BIT:
	case PhysicalType::BOOL:
		return sizeof(bool);
	case PhysicalType::INT8:
		return sizeof(int8_t);
	case PhysicalType::INT16:
		return sizeof(int16_t);
	case PhysicalType::INT32:
		return sizeof(int32_t);
	case PhysicalType::INT64:
		return sizeof(int64_t);
	case PhysicalType::UINT8:
		return sizeof(uint8_t);
	case PhysicalType::UINT16:
		return sizeof(uint16_t);
	case PhysicalType::UINT32:
		return sizeof(uint32_t);
	case PhysicalType::UINT64:
		return sizeof(uint64_t);
	case PhysicalType::INT128:
		return sizeof(hugeint_t);
	case PhysicalType::FLOAT:
		return sizeof(float);
	case PhysicalType::DOUBLE:
		return sizeof(double);
	case PhysicalType::VARCHAR:
		return sizeof(string_t);
	case PhysicalType::INTERVAL:
		return sizeof(interval_t);
	case PhysicalType::STRUCT:
	case PhysicalType::UNKNOWN:
	case PhysicalType::FIXED_SIZE_LIST:
		return 0; // no own payload
	case PhysicalType::LIST:
		return sizeof(list_entry_t); // offset + len
	default:
		throw InternalException("Invalid PhysicalType for GetTypeIdSize");
	}
}

bool TypeIsConstantSize(PhysicalType type) {
	return (type >= PhysicalType::BOOL && type <= PhysicalType::DOUBLE) || type == PhysicalType::INTERVAL ||
	       type == PhysicalType::INT128;
}
bool TypeIsIntegral(PhysicalType type) {
	return (type >= PhysicalType::UINT8 && type <= PhysicalType::INT64) || type == PhysicalType::INT128;
}
bool TypeIsNumeric(PhysicalType type) {
	return (type >= PhysicalType::UINT8 && type <= PhysicalType::DOUBLE) || type == PhysicalType::INT128;
}
bool TypeIsInteger(PhysicalType type) {
	return (type >= PhysicalType::UINT8 && type <= PhysicalType::INT64) || type == PhysicalType::INT128;
}

string LogicalType::ToString() const {
	auto alias = GetAlias();
	if (!alias.empty()) {
		return alias;
	}
	switch (id_) {
	case LogicalTypeId::STRUCT: {
		if (!type_info_) {
			return "STRUCT";
		}
		auto &child_types = StructType::GetChildTypes(*this);
		string ret = "STRUCT(";
		for (size_t i = 0; i < child_types.size(); i++) {
			ret += StringUtil::Format("%s %s", SQLIdentifier(child_types[i].first), child_types[i].second);
			if (i < child_types.size() - 1) {
				ret += ", ";
			}
		}
		ret += ")";
		return ret;
	}
	case LogicalTypeId::LIST: {
		if (!type_info_) {
			return "LIST";
		}
		return ListType::GetChildType(*this).ToString() + "[]";
	}
	case LogicalTypeId::MAP: {
		if (!type_info_) {
			return "MAP";
		}
		auto &key_type = MapType::KeyType(*this);
		auto &value_type = MapType::ValueType(*this);
		return "MAP(" + key_type.ToString() + ", " + value_type.ToString() + ")";
	}
	case LogicalTypeId::UNION: {
		if (!type_info_) {
			return "UNION";
		}
		string ret = "UNION(";
		size_t count = UnionType::GetMemberCount(*this);
		for (size_t i = 0; i < count; i++) {
			ret += UnionType::GetMemberName(*this, i) + " " + UnionType::GetMemberType(*this, i).ToString();
			if (i < count - 1) {
				ret += ", ";
			}
		}
		ret += ")";
		return ret;
	}
	case LogicalTypeId::ARRAY: {
		if (!type_info_) {
			return "ARRAY";
		}
		auto size = ArrayType::GetSize(*this);
		return ArrayType::GetChildType(*this).ToString() + "[" + to_string(size) + "]";
	}
	case LogicalTypeId::DECIMAL: {
		if (!type_info_) {
			return "DECIMAL";
		}
		auto width = DecimalType::GetWidth(*this);
		auto scale = DecimalType::GetScale(*this);
		if (width == 0) {
			return "DECIMAL";
		}
		return StringUtil::Format("DECIMAL(%d,%d)", width, scale);
	}
	case LogicalTypeId::ENUM: {
		return KeywordHelper::WriteOptionallyQuoted(EnumType::GetTypeName(*this));
	}
	case LogicalTypeId::USER: {
		return KeywordHelper::WriteOptionallyQuoted(UserType::GetTypeName(*this));
	}
	case LogicalTypeId::AGGREGATE_STATE: {
		return AggregateStateType::GetTypeName(*this);
	}
	default:
		return EnumUtil::ToString(id_);
	}
}
// LCOV_EXCL_STOP

LogicalTypeId TransformStringToLogicalTypeId(const string &str) {
	auto type = DefaultTypeGenerator::GetDefaultType(str);
	if (type == LogicalTypeId::INVALID) {
		// This is a User Type, at this point we don't know if its one of the User Defined Types or an error
		// It is checked in the binder
		type = LogicalTypeId::USER;
	}
	return type;
}

LogicalType TransformStringToLogicalType(const string &str) {
	if (StringUtil::Lower(str) == "null") {
		return LogicalType::SQLNULL;
	}
	return Parser::ParseColumnList("dummy " + str).GetColumn(LogicalIndex(0)).Type();
}

LogicalType GetUserTypeRecursive(const LogicalType &type, ClientContext &context) {
	if (type.id() == LogicalTypeId::USER && type.HasAlias()) {
		return Catalog::GetSystemCatalog(context).GetType(context, SYSTEM_CATALOG, DEFAULT_SCHEMA, type.GetAlias());
	}
	// Look for LogicalTypeId::USER in nested types
	if (type.id() == LogicalTypeId::STRUCT) {
		child_list_t<LogicalType> children;
		children.reserve(StructType::GetChildCount(type));
		for (auto &child : StructType::GetChildTypes(type)) {
			children.emplace_back(child.first, GetUserTypeRecursive(child.second, context));
		}
		return LogicalType::STRUCT(children);
	}
	if (type.id() == LogicalTypeId::LIST) {
		return LogicalType::LIST(GetUserTypeRecursive(ListType::GetChildType(type), context));
	}
	if (type.id() == LogicalTypeId::MAP) {
		return LogicalType::MAP(GetUserTypeRecursive(MapType::KeyType(type), context),
		                        GetUserTypeRecursive(MapType::ValueType(type), context));
	}
	// Not LogicalTypeId::USER or a nested type
	return type;
}

LogicalType TransformStringToLogicalType(const string &str, ClientContext &context) {
	return GetUserTypeRecursive(TransformStringToLogicalType(str), context);
}

bool LogicalType::IsIntegral() const {
	switch (id_) {
	case LogicalTypeId::TINYINT:
	case LogicalTypeId::SMALLINT:
	case LogicalTypeId::INTEGER:
	case LogicalTypeId::BIGINT:
	case LogicalTypeId::UTINYINT:
	case LogicalTypeId::USMALLINT:
	case LogicalTypeId::UINTEGER:
	case LogicalTypeId::UBIGINT:
	case LogicalTypeId::HUGEINT:
		return true;
	default:
		return false;
	}
}

bool LogicalType::IsNumeric() const {
	switch (id_) {
	case LogicalTypeId::TINYINT:
	case LogicalTypeId::SMALLINT:
	case LogicalTypeId::INTEGER:
	case LogicalTypeId::BIGINT:
	case LogicalTypeId::HUGEINT:
	case LogicalTypeId::FLOAT:
	case LogicalTypeId::DOUBLE:
	case LogicalTypeId::DECIMAL:
	case LogicalTypeId::UTINYINT:
	case LogicalTypeId::USMALLINT:
	case LogicalTypeId::UINTEGER:
	case LogicalTypeId::UBIGINT:
		return true;
	default:
		return false;
	}
}

bool LogicalType::IsValid() const {
	return id() != LogicalTypeId::INVALID && id() != LogicalTypeId::UNKNOWN;
}

bool LogicalType::GetDecimalProperties(uint8_t &width, uint8_t &scale) const {
	switch (id_) {
	case LogicalTypeId::SQLNULL:
		width = 0;
		scale = 0;
		break;
	case LogicalTypeId::BOOLEAN:
		width = 1;
		scale = 0;
		break;
	case LogicalTypeId::TINYINT:
		// tinyint: [-127, 127] = DECIMAL(3,0)
		width = 3;
		scale = 0;
		break;
	case LogicalTypeId::SMALLINT:
		// smallint: [-32767, 32767] = DECIMAL(5,0)
		width = 5;
		scale = 0;
		break;
	case LogicalTypeId::INTEGER:
		// integer: [-2147483647, 2147483647] = DECIMAL(10,0)
		width = 10;
		scale = 0;
		break;
	case LogicalTypeId::BIGINT:
		// bigint: [-9223372036854775807, 9223372036854775807] = DECIMAL(19,0)
		width = 19;
		scale = 0;
		break;
	case LogicalTypeId::UTINYINT:
		// UInt8 — [0 : 255]
		width = 3;
		scale = 0;
		break;
	case LogicalTypeId::USMALLINT:
		// UInt16 — [0 : 65535]
		width = 5;
		scale = 0;
		break;
	case LogicalTypeId::UINTEGER:
		// UInt32 — [0 : 4294967295]
		width = 10;
		scale = 0;
		break;
	case LogicalTypeId::UBIGINT:
		// UInt64 — [0 : 18446744073709551615]
		width = 20;
		scale = 0;
		break;
	case LogicalTypeId::HUGEINT:
		// hugeint: max size decimal (38, 0)
		// note that a hugeint is not guaranteed to fit in this
		width = 38;
		scale = 0;
		break;
	case LogicalTypeId::DECIMAL:
		width = DecimalType::GetWidth(*this);
		scale = DecimalType::GetScale(*this);
		break;
	default:
		// Nonsense values to ensure initialization
		width = 255u;
		scale = 255u;
		// FIXME(carlo): This should be probably a throw, requires checkign the various call-sites
		return false;
	}
	return true;
}

//! Grows Decimal width/scale when appropriate
static LogicalType DecimalSizeCheck(const LogicalType &left, const LogicalType &right) {
	D_ASSERT(left.id() == LogicalTypeId::DECIMAL || right.id() == LogicalTypeId::DECIMAL);
	D_ASSERT(left.id() != right.id());

	//! Make sure the 'right' is the DECIMAL type
	if (left.id() == LogicalTypeId::DECIMAL) {
		return DecimalSizeCheck(right, left);
	}
	auto width = DecimalType::GetWidth(right);
	auto scale = DecimalType::GetScale(right);

	uint8_t other_width;
	uint8_t other_scale;
	bool success = left.GetDecimalProperties(other_width, other_scale);
	if (!success) {
		throw InternalException("Type provided to DecimalSizeCheck was not a numeric type");
	}
	D_ASSERT(other_scale == 0);
	const auto effective_width = width - scale;
	if (other_width > effective_width) {
		auto new_width = other_width + scale;
		//! Cap the width at max, if an actual value exceeds this, an exception will be thrown later
		if (new_width > DecimalType::MaxWidth()) {
			new_width = DecimalType::MaxWidth();
		}
		return LogicalType::DECIMAL(new_width, scale);
	}
	return right;
}

static LogicalType CombineNumericTypes(const LogicalType &left, const LogicalType &right) {
	D_ASSERT(left.id() != right.id());
	if (left.id() > right.id()) {
		// this method is symmetric
		// arrange it so the left type is smaller to limit the number of options we need to check
		return CombineNumericTypes(right, left);
	}
	if (CastRules::ImplicitCast(left, right) >= 0) {
		// we can implicitly cast left to right, return right
		//! Depending on the type, we might need to grow the `width` of the DECIMAL type
		if (right.id() == LogicalTypeId::DECIMAL) {
			return DecimalSizeCheck(left, right);
		}
		return right;
	}
	if (CastRules::ImplicitCast(right, left) >= 0) {
		// we can implicitly cast right to left, return left
		//! Depending on the type, we might need to grow the `width` of the DECIMAL type
		if (left.id() == LogicalTypeId::DECIMAL) {
			return DecimalSizeCheck(right, left);
		}
		return left;
	}
	// we can't cast implicitly either way and types are not equal
	// this happens when left is signed and right is unsigned
	// e.g. INTEGER and UINTEGER
	// in this case we need to upcast to make sure the types fit

	if (left.id() == LogicalTypeId::BIGINT || right.id() == LogicalTypeId::UBIGINT) {
		return LogicalType::HUGEINT;
	}
	if (left.id() == LogicalTypeId::INTEGER || right.id() == LogicalTypeId::UINTEGER) {
		return LogicalType::BIGINT;
	}
	if (left.id() == LogicalTypeId::SMALLINT || right.id() == LogicalTypeId::USMALLINT) {
		return LogicalType::INTEGER;
	}
	if (left.id() == LogicalTypeId::TINYINT || right.id() == LogicalTypeId::UTINYINT) {
		return LogicalType::SMALLINT;
	}
	throw InternalException("Cannot combine these numeric types!?");
}

LogicalType LogicalType::MaxLogicalType(const LogicalType &left, const LogicalType &right) {
	// we always prefer aliased types
	if (!left.GetAlias().empty()) {
		return left;
	}
	if (!right.GetAlias().empty()) {
		return right;
	}
	if (left.id() != right.id() && left.IsNumeric() && right.IsNumeric()) {
		return CombineNumericTypes(left, right);
	} else if (left.id() == LogicalTypeId::UNKNOWN) {
		return right;
	} else if (right.id() == LogicalTypeId::UNKNOWN) {
		return left;
	} else if (left.id() < right.id()) {
		return right;
	}
	if (right.id() < left.id()) {
		return left;
	}
	// Since both left and right are equal we get the left type as our type_id for checks
	auto type_id = left.id();
	if (type_id == LogicalTypeId::ENUM) {
		// If both types are different ENUMs we do a string comparison.
		return left == right ? left : LogicalType::VARCHAR;
	}
	if (type_id == LogicalTypeId::VARCHAR) {
		// varchar: use type that has collation (if any)
		if (StringType::GetCollation(right).empty()) {
			return left;
		}
		return right;
	}
	if (type_id == LogicalTypeId::DECIMAL) {
		// unify the width/scale so that the resulting decimal always fits
		// "width - scale" gives us the number of digits on the left side of the decimal point
		// "scale" gives us the number of digits allowed on the right of the decimal point
		// using the max of these of the two types gives us the new decimal size
		auto extra_width_left = DecimalType::GetWidth(left) - DecimalType::GetScale(left);
		auto extra_width_right = DecimalType::GetWidth(right) - DecimalType::GetScale(right);
		auto extra_width = MaxValue<uint8_t>(extra_width_left, extra_width_right);
		auto scale = MaxValue<uint8_t>(DecimalType::GetScale(left), DecimalType::GetScale(right));
		auto width = extra_width + scale;
		if (width > DecimalType::MaxWidth()) {
			// if the resulting decimal does not fit, we truncate the scale
			width = DecimalType::MaxWidth();
			scale = width - extra_width;
		}
		return LogicalType::DECIMAL(width, scale);
	}
	if (type_id == LogicalTypeId::LIST) {
		// list: perform max recursively on child type
		auto new_child = MaxLogicalType(ListType::GetChildType(left), ListType::GetChildType(right));
		return LogicalType::LIST(new_child);
	}
	if (type_id == LogicalTypeId::ARRAY) {
		auto new_child = MaxLogicalType(ArrayType::GetChildType(left), ArrayType::GetChildType(right));
		auto new_size = MaxValue<uint32_t>(ArrayType::GetSize(left), ArrayType::GetSize(right));
		return LogicalType::ARRAY(new_child, new_size);
	}
	if (type_id == LogicalTypeId::MAP) {
		// list: perform max recursively on child type
		auto new_child = MaxLogicalType(ListType::GetChildType(left), ListType::GetChildType(right));
		return LogicalType::MAP(new_child);
	}
	if (type_id == LogicalTypeId::STRUCT) {
		// struct: perform recursively
		auto &left_child_types = StructType::GetChildTypes(left);
		auto &right_child_types = StructType::GetChildTypes(right);
		if (left_child_types.size() != right_child_types.size()) {
			// child types are not of equal size, we can't cast anyway
			// just return the left child
			return left;
		}
		child_list_t<LogicalType> child_types;
		for (idx_t i = 0; i < left_child_types.size(); i++) {
			auto child_type = MaxLogicalType(left_child_types[i].second, right_child_types[i].second);
			child_types.emplace_back(left_child_types[i].first, std::move(child_type));
		}

		return LogicalType::STRUCT(child_types);
	}
	if (type_id == LogicalTypeId::UNION) {
		auto left_member_count = UnionType::GetMemberCount(left);
		auto right_member_count = UnionType::GetMemberCount(right);
		if (left_member_count != right_member_count) {
			// return the "larger" type, with the most members
			return left_member_count > right_member_count ? left : right;
		}
		// otherwise, keep left, don't try to meld the two together.
		return left;
	}
	// types are equal but no extra specifier: just return the type
	return left;
}

void LogicalType::Verify() const {
#ifdef DEBUG
	if (id_ == LogicalTypeId::DECIMAL) {
		D_ASSERT(DecimalType::GetWidth(*this) >= 1 && DecimalType::GetWidth(*this) <= Decimal::MAX_WIDTH_DECIMAL);
		D_ASSERT(DecimalType::GetScale(*this) >= 0 && DecimalType::GetScale(*this) <= DecimalType::GetWidth(*this));
	}
#endif
}

bool ApproxEqual(float ldecimal, float rdecimal) {
	if (Value::IsNan(ldecimal) && Value::IsNan(rdecimal)) {
		return true;
	}
	if (!Value::FloatIsFinite(ldecimal) || !Value::FloatIsFinite(rdecimal)) {
		return ldecimal == rdecimal;
	}
	float epsilon = std::fabs(rdecimal) * 0.01 + 0.00000001;
	return std::fabs(ldecimal - rdecimal) <= epsilon;
}

bool ApproxEqual(double ldecimal, double rdecimal) {
	if (Value::IsNan(ldecimal) && Value::IsNan(rdecimal)) {
		return true;
	}
	if (!Value::DoubleIsFinite(ldecimal) || !Value::DoubleIsFinite(rdecimal)) {
		return ldecimal == rdecimal;
	}
	double epsilon = std::fabs(rdecimal) * 0.01 + 0.00000001;
	return std::fabs(ldecimal - rdecimal) <= epsilon;
}

//===--------------------------------------------------------------------===//
// Extra Type Info
//===--------------------------------------------------------------------===//
void LogicalType::SetAlias(string alias) {
	if (!type_info_) {
		type_info_ = make_shared<ExtraTypeInfo>(ExtraTypeInfoType::GENERIC_TYPE_INFO, std::move(alias));
	} else {
		type_info_->alias = std::move(alias);
	}
}

string LogicalType::GetAlias() const {
	if (id() == LogicalTypeId::USER) {
		return UserType::GetTypeName(*this);
	}
	if (type_info_) {
		return type_info_->alias;
	}
	return string();
}

bool LogicalType::HasAlias() const {
	if (id() == LogicalTypeId::USER) {
		return !UserType::GetTypeName(*this).empty();
	}
	if (type_info_ && !type_info_->alias.empty()) {
		return true;
	}
	return false;
}

//===--------------------------------------------------------------------===//
// Decimal Type
//===--------------------------------------------------------------------===//
uint8_t DecimalType::GetWidth(const LogicalType &type) {
	D_ASSERT(type.id() == LogicalTypeId::DECIMAL);
	auto info = type.AuxInfo();
	D_ASSERT(info);
	return info->Cast<DecimalTypeInfo>().width;
}

uint8_t DecimalType::GetScale(const LogicalType &type) {
	D_ASSERT(type.id() == LogicalTypeId::DECIMAL);
	auto info = type.AuxInfo();
	D_ASSERT(info);
	return info->Cast<DecimalTypeInfo>().scale;
}

uint8_t DecimalType::MaxWidth() {
	return DecimalWidth<hugeint_t>::max;
}

LogicalType LogicalType::DECIMAL(int width, int scale) {
	D_ASSERT(width >= scale);
	auto type_info = make_shared<DecimalTypeInfo>(width, scale);
	return LogicalType(LogicalTypeId::DECIMAL, std::move(type_info));
}

//===--------------------------------------------------------------------===//
// String Type
//===--------------------------------------------------------------------===//
string StringType::GetCollation(const LogicalType &type) {
	if (type.id() != LogicalTypeId::VARCHAR) {
		return string();
	}
	auto info = type.AuxInfo();
	if (!info) {
		return string();
	}
	if (info->type == ExtraTypeInfoType::GENERIC_TYPE_INFO) {
		return string();
	}
	return info->Cast<StringTypeInfo>().collation;
}

LogicalType LogicalType::VARCHAR_COLLATION(string collation) { // NOLINT
	auto string_info = make_shared<StringTypeInfo>(std::move(collation));
	return LogicalType(LogicalTypeId::VARCHAR, std::move(string_info));
}

//===--------------------------------------------------------------------===//
// List Type
//===--------------------------------------------------------------------===//
const LogicalType &ListType::GetChildType(const LogicalType &type) {
	D_ASSERT(type.id() == LogicalTypeId::LIST || type.id() == LogicalTypeId::MAP);
	auto info = type.AuxInfo();
	D_ASSERT(info);
	return info->Cast<ListTypeInfo>().child_type;
}

LogicalType LogicalType::LIST(const LogicalType &child) {
	auto info = make_shared<ListTypeInfo>(child);
	return LogicalType(LogicalTypeId::LIST, std::move(info));
}

//===--------------------------------------------------------------------===//
<<<<<<< HEAD
// Array Type
//===--------------------------------------------------------------------===//
struct ArrayTypeInfo : public ExtraTypeInfo {

	LogicalType child_type;
	uint32_t size;

	explicit ArrayTypeInfo(LogicalType child_type_p, uint32_t size_p)
	    : ExtraTypeInfo(ExtraTypeInfoType::ARRAY_TYPE_INFO), child_type(std::move(child_type_p)), size(size_p) {
	}

public:
	void Serialize(FieldWriter &writer) const override {
		writer.WriteSerializable(child_type);
		writer.WriteField(size);
	}

	void FormatSerialize(FormatSerializer &serializer) const override {
		ExtraTypeInfo::FormatSerialize(serializer);
		serializer.WriteProperty("child_type", child_type);
		serializer.WriteProperty("size", size);
	}

	static shared_ptr<ExtraTypeInfo> Deserialize(FieldReader &reader) {
		auto child_type = reader.ReadRequiredSerializable<LogicalType, LogicalType>();
		auto size = reader.ReadRequired<uint32_t>();
		return make_shared<ArrayTypeInfo>(std::move(child_type), size);
	}

	static shared_ptr<ExtraTypeInfo> FormatDeserialize(FormatDeserializer &source) {
		auto child_type = source.ReadProperty<LogicalType>("child_type");
		auto size = source.ReadProperty<uint32_t>("size");
		return make_shared<ArrayTypeInfo>(std::move(child_type), size);
	}

protected:
	bool EqualsInternal(ExtraTypeInfo *other_p) const override {
		auto &other = other_p->Cast<ArrayTypeInfo>();
		return child_type == other.child_type && size == other.size;
	}
};

const LogicalType &ArrayType::GetChildType(const LogicalType &type) {
	D_ASSERT(type.id() == LogicalTypeId::ARRAY);
	auto info = type.AuxInfo();
	D_ASSERT(info);
	return info->Cast<ArrayTypeInfo>().child_type;
}

uint32_t ArrayType::GetSize(const LogicalType &type) {
	D_ASSERT(type.id() == LogicalTypeId::ARRAY);
	auto info = type.AuxInfo();
	D_ASSERT(info);
	return info->Cast<ArrayTypeInfo>().size;
}

LogicalType LogicalType::ARRAY(const LogicalType &child, uint32_t size) {
	auto info = make_shared<ArrayTypeInfo>(child, size);
	return LogicalType(LogicalTypeId::ARRAY, std::move(info));
}

//===--------------------------------------------------------------------===//
// Struct Type
=======
// Aggregate State Type
>>>>>>> ecae3d0c
//===--------------------------------------------------------------------===//
const aggregate_state_t &AggregateStateType::GetStateType(const LogicalType &type) {
	D_ASSERT(type.id() == LogicalTypeId::AGGREGATE_STATE);
	auto info = type.AuxInfo();
	D_ASSERT(info);
	return info->Cast<AggregateStateTypeInfo>().state_type;
}

const string AggregateStateType::GetTypeName(const LogicalType &type) {
	D_ASSERT(type.id() == LogicalTypeId::AGGREGATE_STATE);
	auto info = type.AuxInfo();
	if (!info) {
		return "AGGREGATE_STATE<?>";
	}
	auto aggr_state = info->Cast<AggregateStateTypeInfo>().state_type;
	return "AGGREGATE_STATE<" + aggr_state.function_name + "(" +
	       StringUtil::Join(aggr_state.bound_argument_types, aggr_state.bound_argument_types.size(), ", ",
	                        [](const LogicalType &arg_type) { return arg_type.ToString(); }) +
	       ")" + "::" + aggr_state.return_type.ToString() + ">";
}

//===--------------------------------------------------------------------===//
// Struct Type
//===--------------------------------------------------------------------===//
const child_list_t<LogicalType> &StructType::GetChildTypes(const LogicalType &type) {
	D_ASSERT(type.id() == LogicalTypeId::STRUCT || type.id() == LogicalTypeId::UNION);

	auto info = type.AuxInfo();
	D_ASSERT(info);
	return info->Cast<StructTypeInfo>().child_types;
}

const LogicalType &StructType::GetChildType(const LogicalType &type, idx_t index) {
	auto &child_types = StructType::GetChildTypes(type);
	D_ASSERT(index < child_types.size());
	return child_types[index].second;
}

const string &StructType::GetChildName(const LogicalType &type, idx_t index) {
	auto &child_types = StructType::GetChildTypes(type);
	D_ASSERT(index < child_types.size());
	return child_types[index].first;
}

idx_t StructType::GetChildCount(const LogicalType &type) {
	return StructType::GetChildTypes(type).size();
}

LogicalType LogicalType::STRUCT(child_list_t<LogicalType> children) {
	auto info = make_shared<StructTypeInfo>(std::move(children));
	return LogicalType(LogicalTypeId::STRUCT, std::move(info));
}

LogicalType LogicalType::AGGREGATE_STATE(aggregate_state_t state_type) { // NOLINT
	auto info = make_shared<AggregateStateTypeInfo>(std::move(state_type));
	return LogicalType(LogicalTypeId::AGGREGATE_STATE, std::move(info));
}

//===--------------------------------------------------------------------===//
// Map Type
//===--------------------------------------------------------------------===//
LogicalType LogicalType::MAP(const LogicalType &child) {
	auto info = make_shared<ListTypeInfo>(child);
	return LogicalType(LogicalTypeId::MAP, std::move(info));
}

LogicalType LogicalType::MAP(LogicalType key, LogicalType value) {
	child_list_t<LogicalType> child_types;
	child_types.emplace_back("key", std::move(key));
	child_types.emplace_back("value", std::move(value));
	return LogicalType::MAP(LogicalType::STRUCT(child_types));
}

const LogicalType &MapType::KeyType(const LogicalType &type) {
	D_ASSERT(type.id() == LogicalTypeId::MAP);
	return StructType::GetChildTypes(ListType::GetChildType(type))[0].second;
}

const LogicalType &MapType::ValueType(const LogicalType &type) {
	D_ASSERT(type.id() == LogicalTypeId::MAP);
	return StructType::GetChildTypes(ListType::GetChildType(type))[1].second;
}

//===--------------------------------------------------------------------===//
// Union Type
//===--------------------------------------------------------------------===//
LogicalType LogicalType::UNION(child_list_t<LogicalType> members) {
	D_ASSERT(!members.empty());
	D_ASSERT(members.size() <= UnionType::MAX_UNION_MEMBERS);
	// union types always have a hidden "tag" field in front
	members.insert(members.begin(), {"", LogicalType::UTINYINT});
	auto info = make_shared<StructTypeInfo>(std::move(members));
	return LogicalType(LogicalTypeId::UNION, std::move(info));
}

const LogicalType &UnionType::GetMemberType(const LogicalType &type, idx_t index) {
	auto &child_types = StructType::GetChildTypes(type);
	D_ASSERT(index < child_types.size());
	// skip the "tag" field
	return child_types[index + 1].second;
}

const string &UnionType::GetMemberName(const LogicalType &type, idx_t index) {
	auto &child_types = StructType::GetChildTypes(type);
	D_ASSERT(index < child_types.size());
	// skip the "tag" field
	return child_types[index + 1].first;
}

idx_t UnionType::GetMemberCount(const LogicalType &type) {
	// don't count the "tag" field
	return StructType::GetChildTypes(type).size() - 1;
}
const child_list_t<LogicalType> UnionType::CopyMemberTypes(const LogicalType &type) {
	auto child_types = StructType::GetChildTypes(type);
	child_types.erase(child_types.begin());
	return child_types;
}

//===--------------------------------------------------------------------===//
// User Type
//===--------------------------------------------------------------------===//
const string &UserType::GetTypeName(const LogicalType &type) {
	D_ASSERT(type.id() == LogicalTypeId::USER);
	auto info = type.AuxInfo();
	D_ASSERT(info);
	return info->Cast<UserTypeInfo>().user_type_name;
}

LogicalType LogicalType::USER(const string &user_type_name) {
	auto info = make_shared<UserTypeInfo>(user_type_name);
	return LogicalType(LogicalTypeId::USER, std::move(info));
}

//===--------------------------------------------------------------------===//
// Enum Type
//===--------------------------------------------------------------------===//
void EnumType::Serialize(FieldWriter &writer, const ExtraTypeInfo &type_info, bool serialize_internals) {
	D_ASSERT(type_info.type == ExtraTypeInfoType::ENUM_TYPE_INFO);
	auto &enum_info = type_info.Cast<EnumTypeInfo>();
	// Store Schema Name
	writer.WriteString(enum_info.GetSchemaName());
	// Store Enum Name
	writer.WriteString(enum_info.GetEnumName());
	// Store If we are serializing the internals
	writer.WriteField<bool>(serialize_internals);
	if (serialize_internals) {
		// We must serialize the internals
		auto dict_size = enum_info.GetDictSize();
		// Store Dictionary Size
		writer.WriteField<uint32_t>(dict_size);
		// Store Vector Order By Insertion
		((Vector &)enum_info.GetValuesInsertOrder()).Serialize(dict_size, writer.GetSerializer()); // NOLINT - FIXME
	}
}

const string &EnumType::GetTypeName(const LogicalType &type) {
	D_ASSERT(type.id() == LogicalTypeId::ENUM);
	auto info = type.AuxInfo();
	D_ASSERT(info);
	return info->Cast<EnumTypeInfo>().GetEnumName();
}

LogicalType LogicalType::ENUM(const string &enum_name, Vector &ordered_data, idx_t size) {
	return EnumTypeInfo::CreateType(enum_name, ordered_data, size);
}

const string EnumType::GetValue(const Value &val) {
	auto info = val.type().AuxInfo();
	auto &values_insert_order = info->Cast<EnumTypeInfo>().GetValuesInsertOrder();
	return StringValue::Get(values_insert_order.GetValue(val.GetValue<uint32_t>()));
}

const Vector &EnumType::GetValuesInsertOrder(const LogicalType &type) {
	D_ASSERT(type.id() == LogicalTypeId::ENUM);
	auto info = type.AuxInfo();
	D_ASSERT(info);
	return info->Cast<EnumTypeInfo>().GetValuesInsertOrder();
}

idx_t EnumType::GetSize(const LogicalType &type) {
	D_ASSERT(type.id() == LogicalTypeId::ENUM);
	auto info = type.AuxInfo();
	D_ASSERT(info);
	return info->Cast<EnumTypeInfo>().GetDictSize();
}

void EnumType::SetCatalog(LogicalType &type, optional_ptr<TypeCatalogEntry> catalog_entry) {
	auto info = type.AuxInfo();
	if (!info) {
		return;
	}
	((ExtraTypeInfo &)*info).catalog_entry = catalog_entry;
}

optional_ptr<TypeCatalogEntry> EnumType::GetCatalog(const LogicalType &type) {
	auto info = type.AuxInfo();
	if (!info) {
		return nullptr;
	}
	return info->catalog_entry;
}

string EnumType::GetSchemaName(const LogicalType &type) {
	auto catalog_entry = EnumType::GetCatalog(type);
	return catalog_entry ? catalog_entry->schema.name : "";
}

PhysicalType EnumType::GetPhysicalType(const LogicalType &type) {
	D_ASSERT(type.id() == LogicalTypeId::ENUM);
	auto aux_info = type.AuxInfo();
	D_ASSERT(aux_info);
	auto &info = aux_info->Cast<EnumTypeInfo>();
	D_ASSERT(info.GetEnumDictType() == EnumDictType::VECTOR_DICT);
<<<<<<< HEAD
	return EnumVectorDictType(info.GetDictSize());
}

//===--------------------------------------------------------------------===//
// Extra Type Info
//===--------------------------------------------------------------------===//
void ExtraTypeInfo::Serialize(ExtraTypeInfo *info, FieldWriter &writer) {
	if (!info) {
		writer.WriteField<ExtraTypeInfoType>(ExtraTypeInfoType::INVALID_TYPE_INFO);
		writer.WriteString(string());
	} else {
		writer.WriteField<ExtraTypeInfoType>(info->type);
		info->Serialize(writer);
		writer.WriteString(info->alias);
	}
}
void ExtraTypeInfo::FormatSerialize(FormatSerializer &serializer) const {
	serializer.WriteProperty("type", type);
	// BREAKING: we used to write the alias last if there was additional type info, but now we write it second.
	serializer.WriteProperty("alias", alias);
}

shared_ptr<ExtraTypeInfo> ExtraTypeInfo::FormatDeserialize(FormatDeserializer &deserializer) {
	auto type = deserializer.ReadProperty<ExtraTypeInfoType>("type");
	auto alias = deserializer.ReadProperty<string>("alias");
	// BREAKING: we used to read the alias last, but now we read it second.

	shared_ptr<ExtraTypeInfo> result;
	switch (type) {
	case ExtraTypeInfoType::INVALID_TYPE_INFO: {
		if (!alias.empty()) {
			return make_shared<ExtraTypeInfo>(type, alias);
		}
		return nullptr;
	}
	case ExtraTypeInfoType::GENERIC_TYPE_INFO: {
		result = make_shared<ExtraTypeInfo>(type);
	} break;
	case ExtraTypeInfoType::DECIMAL_TYPE_INFO:
		result = DecimalTypeInfo::FormatDeserialize(deserializer);
		break;
	case ExtraTypeInfoType::STRING_TYPE_INFO:
		result = StringTypeInfo::FormatDeserialize(deserializer);
		break;
	case ExtraTypeInfoType::LIST_TYPE_INFO:
		result = ListTypeInfo::FormatDeserialize(deserializer);
		break;
	case ExtraTypeInfoType::ARRAY_TYPE_INFO:
		result = ArrayTypeInfo::FormatDeserialize(deserializer);
		break;
	case ExtraTypeInfoType::STRUCT_TYPE_INFO:
		result = StructTypeInfo::FormatDeserialize(deserializer);
		break;
	case ExtraTypeInfoType::USER_TYPE_INFO:
		result = UserTypeInfo::FormatDeserialize(deserializer);
		break;
	case ExtraTypeInfoType::ENUM_TYPE_INFO: {
		auto enum_size = deserializer.ReadProperty<uint32_t>("enum_size");
		auto enum_internal_type = EnumVectorDictType(enum_size);
		switch (enum_internal_type) {
		case PhysicalType::UINT8:
			result = EnumTypeInfoTemplated<uint8_t>::FormatDeserialize(deserializer, enum_size);
			break;
		case PhysicalType::UINT16:
			result = EnumTypeInfoTemplated<uint16_t>::FormatDeserialize(deserializer, enum_size);
			break;
		case PhysicalType::UINT32:
			result = EnumTypeInfoTemplated<uint32_t>::FormatDeserialize(deserializer, enum_size);
			break;
		default:
			throw InternalException("Invalid Physical Type for ENUMs");
		}
	} break;
	case ExtraTypeInfoType::AGGREGATE_STATE_TYPE_INFO:
		result = AggregateStateTypeInfo::FormatDeserialize(deserializer);
		break;
	default:
		throw InternalException("Unimplemented type info in ExtraTypeInfo::Deserialize");
	}
	result->alias = alias;
	return result;
}

shared_ptr<ExtraTypeInfo> ExtraTypeInfo::Deserialize(FieldReader &reader) {
	auto type = reader.ReadRequired<ExtraTypeInfoType>();
	shared_ptr<ExtraTypeInfo> extra_info;
	switch (type) {
	case ExtraTypeInfoType::INVALID_TYPE_INFO: {
		auto alias = reader.ReadField<string>(string());
		if (!alias.empty()) {
			return make_shared<ExtraTypeInfo>(type, alias);
		}
		return nullptr;
	}
	case ExtraTypeInfoType::GENERIC_TYPE_INFO: {
		extra_info = make_shared<ExtraTypeInfo>(type);
	} break;
	case ExtraTypeInfoType::DECIMAL_TYPE_INFO:
		extra_info = DecimalTypeInfo::Deserialize(reader);
		break;
	case ExtraTypeInfoType::STRING_TYPE_INFO:
		extra_info = StringTypeInfo::Deserialize(reader);
		break;
	case ExtraTypeInfoType::LIST_TYPE_INFO:
		extra_info = ListTypeInfo::Deserialize(reader);
		break;
	case ExtraTypeInfoType::ARRAY_TYPE_INFO:
		extra_info = ArrayTypeInfo::Deserialize(reader);
		break;
	case ExtraTypeInfoType::STRUCT_TYPE_INFO:
		extra_info = StructTypeInfo::Deserialize(reader);
		break;
	case ExtraTypeInfoType::USER_TYPE_INFO:
		extra_info = UserTypeInfo::Deserialize(reader);
		break;
	case ExtraTypeInfoType::ENUM_TYPE_INFO: {
		auto schema_name = reader.ReadRequired<string>();
		auto enum_name = reader.ReadRequired<string>();
		auto deserialize_internals = reader.ReadRequired<bool>();
		if (!deserialize_internals) {
			// this means the enum should already be in the catalog.
			auto &client_context = reader.GetSource().GetContext();
			// See if the serializer has a catalog
			auto catalog = reader.GetSource().GetCatalog();
			if (catalog) {
				auto enum_type = catalog->GetType(client_context, schema_name, enum_name, OnEntryNotFound::RETURN_NULL);
				if (enum_type != LogicalType::INVALID) {
					extra_info = enum_type.GetAuxInfoShrPtr();
				}
			}
			if (!extra_info) {
				throw InternalException("Could not find ENUM in the Catalog to deserialize");
			}
			break;
		} else {
			auto enum_size = reader.ReadRequired<uint32_t>();
			auto enum_internal_type = EnumVectorDictType(enum_size);
			switch (enum_internal_type) {
			case PhysicalType::UINT8:
				extra_info = EnumTypeInfoTemplated<uint8_t>::Deserialize(reader, enum_size, enum_name);
				break;
			case PhysicalType::UINT16:
				extra_info = EnumTypeInfoTemplated<uint16_t>::Deserialize(reader, enum_size, enum_name);
				break;
			case PhysicalType::UINT32:
				extra_info = EnumTypeInfoTemplated<uint32_t>::Deserialize(reader, enum_size, enum_name);
				break;
			default:
				throw InternalException("Invalid Physical Type for ENUMs");
			}
		}
	} break;
	case ExtraTypeInfoType::AGGREGATE_STATE_TYPE_INFO:
		extra_info = AggregateStateTypeInfo::Deserialize(reader);
		break;

	default:
		throw InternalException("Unimplemented type info in ExtraTypeInfo::Deserialize");
	}
	auto alias = reader.ReadField<string>(string());
	extra_info->alias = alias;
	return extra_info;
=======
	return EnumTypeInfo::DictType(info.GetDictSize());
>>>>>>> ecae3d0c
}

//===--------------------------------------------------------------------===//
// Logical Type
//===--------------------------------------------------------------------===//

// the destructor needs to know about the extra type info
LogicalType::~LogicalType() {
}

void LogicalType::Serialize(Serializer &serializer) const {
	FieldWriter writer(serializer);
	writer.WriteField<LogicalTypeId>(id_);
	ExtraTypeInfo::Serialize(type_info_.get(), writer);
	writer.Finalize();
}

void LogicalType::SerializeEnumType(Serializer &serializer) const {
	FieldWriter writer(serializer);
	writer.WriteField<LogicalTypeId>(id_);
	writer.WriteField<ExtraTypeInfoType>(type_info_->type);
	EnumType::Serialize(writer, *type_info_, true);
	writer.WriteString(type_info_->alias);
	writer.Finalize();
}

LogicalType LogicalType::Deserialize(Deserializer &source) {
	FieldReader reader(source);
	auto id = reader.ReadRequired<LogicalTypeId>();
	auto info = ExtraTypeInfo::Deserialize(reader);
	reader.Finalize();

	return LogicalType(id, std::move(info));
}

void LogicalType::FormatSerialize(FormatSerializer &serializer) const {
	serializer.WriteProperty("id", id_);
	serializer.WriteOptionalProperty("type_info", type_info_.get());
}

LogicalType LogicalType::FormatDeserialize(FormatDeserializer &deserializer) {
	auto id = deserializer.ReadProperty<LogicalTypeId>("id");
	auto info = deserializer.ReadOptionalProperty<shared_ptr<ExtraTypeInfo>>("type_info");

	return LogicalType(id, std::move(info));
}

bool LogicalType::EqualTypeInfo(const LogicalType &rhs) const {
	if (type_info_.get() == rhs.type_info_.get()) {
		return true;
	}
	if (type_info_) {
		return type_info_->Equals(rhs.type_info_.get());
	} else {
		D_ASSERT(rhs.type_info_);
		return rhs.type_info_->Equals(type_info_.get());
	}
}

bool LogicalType::operator==(const LogicalType &rhs) const {
	if (id_ != rhs.id_) {
		return false;
	}
	return EqualTypeInfo(rhs);
}

} // namespace duckdb<|MERGE_RESOLUTION|>--- conflicted
+++ resolved
@@ -874,73 +874,7 @@
 }
 
 //===--------------------------------------------------------------------===//
-<<<<<<< HEAD
-// Array Type
-//===--------------------------------------------------------------------===//
-struct ArrayTypeInfo : public ExtraTypeInfo {
-
-	LogicalType child_type;
-	uint32_t size;
-
-	explicit ArrayTypeInfo(LogicalType child_type_p, uint32_t size_p)
-	    : ExtraTypeInfo(ExtraTypeInfoType::ARRAY_TYPE_INFO), child_type(std::move(child_type_p)), size(size_p) {
-	}
-
-public:
-	void Serialize(FieldWriter &writer) const override {
-		writer.WriteSerializable(child_type);
-		writer.WriteField(size);
-	}
-
-	void FormatSerialize(FormatSerializer &serializer) const override {
-		ExtraTypeInfo::FormatSerialize(serializer);
-		serializer.WriteProperty("child_type", child_type);
-		serializer.WriteProperty("size", size);
-	}
-
-	static shared_ptr<ExtraTypeInfo> Deserialize(FieldReader &reader) {
-		auto child_type = reader.ReadRequiredSerializable<LogicalType, LogicalType>();
-		auto size = reader.ReadRequired<uint32_t>();
-		return make_shared<ArrayTypeInfo>(std::move(child_type), size);
-	}
-
-	static shared_ptr<ExtraTypeInfo> FormatDeserialize(FormatDeserializer &source) {
-		auto child_type = source.ReadProperty<LogicalType>("child_type");
-		auto size = source.ReadProperty<uint32_t>("size");
-		return make_shared<ArrayTypeInfo>(std::move(child_type), size);
-	}
-
-protected:
-	bool EqualsInternal(ExtraTypeInfo *other_p) const override {
-		auto &other = other_p->Cast<ArrayTypeInfo>();
-		return child_type == other.child_type && size == other.size;
-	}
-};
-
-const LogicalType &ArrayType::GetChildType(const LogicalType &type) {
-	D_ASSERT(type.id() == LogicalTypeId::ARRAY);
-	auto info = type.AuxInfo();
-	D_ASSERT(info);
-	return info->Cast<ArrayTypeInfo>().child_type;
-}
-
-uint32_t ArrayType::GetSize(const LogicalType &type) {
-	D_ASSERT(type.id() == LogicalTypeId::ARRAY);
-	auto info = type.AuxInfo();
-	D_ASSERT(info);
-	return info->Cast<ArrayTypeInfo>().size;
-}
-
-LogicalType LogicalType::ARRAY(const LogicalType &child, uint32_t size) {
-	auto info = make_shared<ArrayTypeInfo>(child, size);
-	return LogicalType(LogicalTypeId::ARRAY, std::move(info));
-}
-
-//===--------------------------------------------------------------------===//
-// Struct Type
-=======
 // Aggregate State Type
->>>>>>> ecae3d0c
 //===--------------------------------------------------------------------===//
 const aggregate_state_t &AggregateStateType::GetStateType(const LogicalType &type) {
 	D_ASSERT(type.id() == LogicalTypeId::AGGREGATE_STATE);
@@ -1155,172 +1089,30 @@
 	D_ASSERT(aux_info);
 	auto &info = aux_info->Cast<EnumTypeInfo>();
 	D_ASSERT(info.GetEnumDictType() == EnumDictType::VECTOR_DICT);
-<<<<<<< HEAD
-	return EnumVectorDictType(info.GetDictSize());
-}
-
-//===--------------------------------------------------------------------===//
-// Extra Type Info
-//===--------------------------------------------------------------------===//
-void ExtraTypeInfo::Serialize(ExtraTypeInfo *info, FieldWriter &writer) {
-	if (!info) {
-		writer.WriteField<ExtraTypeInfoType>(ExtraTypeInfoType::INVALID_TYPE_INFO);
-		writer.WriteString(string());
-	} else {
-		writer.WriteField<ExtraTypeInfoType>(info->type);
-		info->Serialize(writer);
-		writer.WriteString(info->alias);
-	}
-}
-void ExtraTypeInfo::FormatSerialize(FormatSerializer &serializer) const {
-	serializer.WriteProperty("type", type);
-	// BREAKING: we used to write the alias last if there was additional type info, but now we write it second.
-	serializer.WriteProperty("alias", alias);
-}
-
-shared_ptr<ExtraTypeInfo> ExtraTypeInfo::FormatDeserialize(FormatDeserializer &deserializer) {
-	auto type = deserializer.ReadProperty<ExtraTypeInfoType>("type");
-	auto alias = deserializer.ReadProperty<string>("alias");
-	// BREAKING: we used to read the alias last, but now we read it second.
-
-	shared_ptr<ExtraTypeInfo> result;
-	switch (type) {
-	case ExtraTypeInfoType::INVALID_TYPE_INFO: {
-		if (!alias.empty()) {
-			return make_shared<ExtraTypeInfo>(type, alias);
-		}
-		return nullptr;
-	}
-	case ExtraTypeInfoType::GENERIC_TYPE_INFO: {
-		result = make_shared<ExtraTypeInfo>(type);
-	} break;
-	case ExtraTypeInfoType::DECIMAL_TYPE_INFO:
-		result = DecimalTypeInfo::FormatDeserialize(deserializer);
-		break;
-	case ExtraTypeInfoType::STRING_TYPE_INFO:
-		result = StringTypeInfo::FormatDeserialize(deserializer);
-		break;
-	case ExtraTypeInfoType::LIST_TYPE_INFO:
-		result = ListTypeInfo::FormatDeserialize(deserializer);
-		break;
-	case ExtraTypeInfoType::ARRAY_TYPE_INFO:
-		result = ArrayTypeInfo::FormatDeserialize(deserializer);
-		break;
-	case ExtraTypeInfoType::STRUCT_TYPE_INFO:
-		result = StructTypeInfo::FormatDeserialize(deserializer);
-		break;
-	case ExtraTypeInfoType::USER_TYPE_INFO:
-		result = UserTypeInfo::FormatDeserialize(deserializer);
-		break;
-	case ExtraTypeInfoType::ENUM_TYPE_INFO: {
-		auto enum_size = deserializer.ReadProperty<uint32_t>("enum_size");
-		auto enum_internal_type = EnumVectorDictType(enum_size);
-		switch (enum_internal_type) {
-		case PhysicalType::UINT8:
-			result = EnumTypeInfoTemplated<uint8_t>::FormatDeserialize(deserializer, enum_size);
-			break;
-		case PhysicalType::UINT16:
-			result = EnumTypeInfoTemplated<uint16_t>::FormatDeserialize(deserializer, enum_size);
-			break;
-		case PhysicalType::UINT32:
-			result = EnumTypeInfoTemplated<uint32_t>::FormatDeserialize(deserializer, enum_size);
-			break;
-		default:
-			throw InternalException("Invalid Physical Type for ENUMs");
-		}
-	} break;
-	case ExtraTypeInfoType::AGGREGATE_STATE_TYPE_INFO:
-		result = AggregateStateTypeInfo::FormatDeserialize(deserializer);
-		break;
-	default:
-		throw InternalException("Unimplemented type info in ExtraTypeInfo::Deserialize");
-	}
-	result->alias = alias;
-	return result;
-}
-
-shared_ptr<ExtraTypeInfo> ExtraTypeInfo::Deserialize(FieldReader &reader) {
-	auto type = reader.ReadRequired<ExtraTypeInfoType>();
-	shared_ptr<ExtraTypeInfo> extra_info;
-	switch (type) {
-	case ExtraTypeInfoType::INVALID_TYPE_INFO: {
-		auto alias = reader.ReadField<string>(string());
-		if (!alias.empty()) {
-			return make_shared<ExtraTypeInfo>(type, alias);
-		}
-		return nullptr;
-	}
-	case ExtraTypeInfoType::GENERIC_TYPE_INFO: {
-		extra_info = make_shared<ExtraTypeInfo>(type);
-	} break;
-	case ExtraTypeInfoType::DECIMAL_TYPE_INFO:
-		extra_info = DecimalTypeInfo::Deserialize(reader);
-		break;
-	case ExtraTypeInfoType::STRING_TYPE_INFO:
-		extra_info = StringTypeInfo::Deserialize(reader);
-		break;
-	case ExtraTypeInfoType::LIST_TYPE_INFO:
-		extra_info = ListTypeInfo::Deserialize(reader);
-		break;
-	case ExtraTypeInfoType::ARRAY_TYPE_INFO:
-		extra_info = ArrayTypeInfo::Deserialize(reader);
-		break;
-	case ExtraTypeInfoType::STRUCT_TYPE_INFO:
-		extra_info = StructTypeInfo::Deserialize(reader);
-		break;
-	case ExtraTypeInfoType::USER_TYPE_INFO:
-		extra_info = UserTypeInfo::Deserialize(reader);
-		break;
-	case ExtraTypeInfoType::ENUM_TYPE_INFO: {
-		auto schema_name = reader.ReadRequired<string>();
-		auto enum_name = reader.ReadRequired<string>();
-		auto deserialize_internals = reader.ReadRequired<bool>();
-		if (!deserialize_internals) {
-			// this means the enum should already be in the catalog.
-			auto &client_context = reader.GetSource().GetContext();
-			// See if the serializer has a catalog
-			auto catalog = reader.GetSource().GetCatalog();
-			if (catalog) {
-				auto enum_type = catalog->GetType(client_context, schema_name, enum_name, OnEntryNotFound::RETURN_NULL);
-				if (enum_type != LogicalType::INVALID) {
-					extra_info = enum_type.GetAuxInfoShrPtr();
-				}
-			}
-			if (!extra_info) {
-				throw InternalException("Could not find ENUM in the Catalog to deserialize");
-			}
-			break;
-		} else {
-			auto enum_size = reader.ReadRequired<uint32_t>();
-			auto enum_internal_type = EnumVectorDictType(enum_size);
-			switch (enum_internal_type) {
-			case PhysicalType::UINT8:
-				extra_info = EnumTypeInfoTemplated<uint8_t>::Deserialize(reader, enum_size, enum_name);
-				break;
-			case PhysicalType::UINT16:
-				extra_info = EnumTypeInfoTemplated<uint16_t>::Deserialize(reader, enum_size, enum_name);
-				break;
-			case PhysicalType::UINT32:
-				extra_info = EnumTypeInfoTemplated<uint32_t>::Deserialize(reader, enum_size, enum_name);
-				break;
-			default:
-				throw InternalException("Invalid Physical Type for ENUMs");
-			}
-		}
-	} break;
-	case ExtraTypeInfoType::AGGREGATE_STATE_TYPE_INFO:
-		extra_info = AggregateStateTypeInfo::Deserialize(reader);
-		break;
-
-	default:
-		throw InternalException("Unimplemented type info in ExtraTypeInfo::Deserialize");
-	}
-	auto alias = reader.ReadField<string>(string());
-	extra_info->alias = alias;
-	return extra_info;
-=======
 	return EnumTypeInfo::DictType(info.GetDictSize());
->>>>>>> ecae3d0c
+}
+
+//===--------------------------------------------------------------------===//
+// Array Type
+//===--------------------------------------------------------------------===//
+
+const LogicalType &ArrayType::GetChildType(const LogicalType &type) {
+	D_ASSERT(type.id() == LogicalTypeId::ARRAY);
+	auto info = type.AuxInfo();
+	D_ASSERT(info);
+	return info->Cast<ArrayTypeInfo>().child_type;
+}
+
+uint32_t ArrayType::GetSize(const LogicalType &type) {
+	D_ASSERT(type.id() == LogicalTypeId::ARRAY);
+	auto info = type.AuxInfo();
+	D_ASSERT(info);
+	return info->Cast<ArrayTypeInfo>().size;
+}
+
+LogicalType LogicalType::ARRAY(const LogicalType &child, uint32_t size) {
+	auto info = make_shared<ArrayTypeInfo>(child, size);
+	return LogicalType(LogicalTypeId::ARRAY, std::move(info));
 }
 
 //===--------------------------------------------------------------------===//
