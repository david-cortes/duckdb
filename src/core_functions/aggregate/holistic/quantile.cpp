#include "duckdb/execution/expression_executor.hpp"
#include "duckdb/core_functions/aggregate/holistic_functions.hpp"
#include "duckdb/execution/merge_sort_tree.hpp"
#include "duckdb/planner/expression.hpp"
#include "duckdb/common/operator/cast_operators.hpp"
#include "duckdb/common/operator/abs.hpp"
#include "duckdb/common/operator/multiply.hpp"
#include "duckdb/common/types/chunk_collection.hpp"
#include "duckdb/common/types/timestamp.hpp"
#include "duckdb/common/queue.hpp"
#include "duckdb/common/serializer/serializer.hpp"
#include "duckdb/common/serializer/deserializer.hpp"

#include "SkipList.h"

#include <algorithm>
#include <numeric>
#include <stdlib.h>
#include <utility>

namespace duckdb {

// Hugeint arithmetic
static hugeint_t MultiplyByDouble(const hugeint_t &h, const double &d) {
	D_ASSERT(d >= 0 && d <= 1);
	return Hugeint::Convert(Hugeint::Cast<double>(h) * d);
}

// Interval arithmetic
static interval_t MultiplyByDouble(const interval_t &i, const double &d) { // NOLINT
	D_ASSERT(d >= 0 && d <= 1);
	return Interval::FromMicro(std::llround(Interval::GetMicro(i) * d));
}

inline interval_t operator+(const interval_t &lhs, const interval_t &rhs) {
	return Interval::FromMicro(Interval::GetMicro(lhs) + Interval::GetMicro(rhs));
}

inline interval_t operator-(const interval_t &lhs, const interval_t &rhs) {
	return Interval::FromMicro(Interval::GetMicro(lhs) - Interval::GetMicro(rhs));
}

<<<<<<< HEAD
=======
struct FrameSet {
	using Frames = vector<FrameBounds>;

	inline explicit FrameSet(const Frames &frames_p) : frames(frames_p) {
	}

	inline idx_t Size() const {
		idx_t result = 0;
		for (const auto &frame : frames) {
			result += frame.end - frame.start;
		}

		return result;
	}

	inline bool Contains(idx_t i) const {
		for (idx_t f = 0; f < frames.size(); ++f) {
			const auto &frame = frames[f];
			if (frame.start <= i && i < frame.end) {
				return true;
			}
		}
		return false;
	}
	const Frames &frames;
};

template <typename SAVE_TYPE>
struct QuantileState {
	using SaveType = SAVE_TYPE;

	// Regular aggregation
	vector<SaveType> v;

	// Windowing state
	vector<FrameBounds> prevs;

	// Windowed Quantile indirection
	vector<idx_t> w;
	idx_t count;

	// Windowed MAD indirection
	vector<idx_t> m;

	QuantileState() : count(0) {
	}

	~QuantileState() {
	}

	inline void SetCount(const vector<FrameBounds> &frames) {
		//	TODO: Hack around PerfectAggregateHashTable memory leak
		if (prevs.empty()) {
			prevs.resize(1);
		}
		count = FrameSet(frames).Size();
		if (count >= w.size()) {
			w.resize(count);
		}
	}
};

>>>>>>> af29e34f
struct QuantileIncluded {
	inline explicit QuantileIncluded(const ValidityMask &fmask_p, const ValidityMask &dmask_p)
	    : fmask(fmask_p), dmask(dmask_p) {
	}

	inline bool operator()(const idx_t &idx) const {
		return fmask.RowIsValid(idx) && dmask.RowIsValid(idx);
	}

	inline bool AllValid() const {
		return fmask.AllValid() && dmask.AllValid();
	}

	const ValidityMask &fmask;
	const ValidityMask &dmask;
};

struct QuantileReuseUpdater {
	idx_t *index;
	idx_t j;

	inline QuantileReuseUpdater(idx_t *index, idx_t j) : index(index), j(j) {
	}

	inline void Neither(idx_t begin, idx_t end) {
	}

	inline void Left(idx_t begin, idx_t end) {
	}

	inline void Right(idx_t begin, idx_t end) {
		for (; begin < end; ++begin) {
			index[j++] = begin;
		}
	}

	inline void Both(idx_t begin, idx_t end) {
	}
};

void ReuseIndexes(idx_t *index, const vector<FrameBounds> &currs, const vector<FrameBounds> &prevs) {

	//  Copy overlapping indices by scanning the previous set and copying down into holes.
	//	We copy instead of leaving gaps in case there are fewer values in the current frame.
	FrameSet prev_set(prevs);
	FrameSet curr_set(currs);
	const auto prev_count = prev_set.Size();
	idx_t j = 0;
	for (idx_t p = 0; p < prev_count; ++p) {
		auto idx = index[p];

		//  Shift down into any hole
		if (j != p) {
			index[j] = idx;
		}

		//  Skip overlapping values
		if (curr_set.Contains(idx)) {
			++j;
		}
	}

	//  Insert new indices
	if (j > 0) {
		QuantileReuseUpdater updater(index, j);
		AggregateExecutor::IntersectFrames(prevs, currs, updater);
	} else {
		//  No overlap: overwrite with new values
		for (const auto &curr : currs) {
			for (auto idx = curr.start; idx < curr.end; ++idx) {
				index[j++] = idx;
			}
		}
	}
}

template <class INPUT_TYPE>
struct IndirectLess {
	inline explicit IndirectLess(const INPUT_TYPE *inputs_p) : inputs(inputs_p) {
	}

	inline bool operator()(const idx_t &lhi, const idx_t &rhi) const {
		return inputs[lhi] < inputs[rhi];
	}

	const INPUT_TYPE *inputs;
};

struct CastInterpolation {

	template <class INPUT_TYPE, class TARGET_TYPE>
	static inline TARGET_TYPE Cast(const INPUT_TYPE &src, Vector &result) {
		return Cast::Operation<INPUT_TYPE, TARGET_TYPE>(src);
	}
	template <typename TARGET_TYPE>
	static inline TARGET_TYPE Interpolate(const TARGET_TYPE &lo, const double d, const TARGET_TYPE &hi) {
		const auto delta = hi - lo;
		return lo + delta * d;
	}
};

template <>
interval_t CastInterpolation::Cast(const dtime_t &src, Vector &result) {
	return {0, 0, src.micros};
}

template <>
double CastInterpolation::Interpolate(const double &lo, const double d, const double &hi) {
	return lo * (1.0 - d) + hi * d;
}

template <>
dtime_t CastInterpolation::Interpolate(const dtime_t &lo, const double d, const dtime_t &hi) {
	return dtime_t(std::llround(lo.micros * (1.0 - d) + hi.micros * d));
}

template <>
timestamp_t CastInterpolation::Interpolate(const timestamp_t &lo, const double d, const timestamp_t &hi) {
	return timestamp_t(std::llround(lo.value * (1.0 - d) + hi.value * d));
}

template <>
hugeint_t CastInterpolation::Interpolate(const hugeint_t &lo, const double d, const hugeint_t &hi) {
	const hugeint_t delta = hi - lo;
	return lo + MultiplyByDouble(delta, d);
}

template <>
interval_t CastInterpolation::Interpolate(const interval_t &lo, const double d, const interval_t &hi) {
	const interval_t delta = hi - lo;
	return lo + MultiplyByDouble(delta, d);
}

template <>
string_t CastInterpolation::Cast(const std::string &src, Vector &result) {
	return StringVector::AddString(result, src);
}

template <>
string_t CastInterpolation::Cast(const string_t &src, Vector &result) {
	return StringVector::AddString(result, src);
}

// Direct access
template <typename T>
struct QuantileDirect {
	using INPUT_TYPE = T;
	using RESULT_TYPE = T;

	inline const INPUT_TYPE &operator()(const INPUT_TYPE &x) const {
		return x;
	}
};

// Indirect access
template <typename T>
struct QuantileIndirect {
	using INPUT_TYPE = idx_t;
	using RESULT_TYPE = T;
	const RESULT_TYPE *data;

	explicit QuantileIndirect(const RESULT_TYPE *data_p) : data(data_p) {
	}

	inline RESULT_TYPE operator()(const idx_t &input) const {
		return data[input];
	}
};

// Composed access
template <typename OUTER, typename INNER>
struct QuantileComposed {
	using INPUT_TYPE = typename INNER::INPUT_TYPE;
	using RESULT_TYPE = typename OUTER::RESULT_TYPE;

	const OUTER &outer;
	const INNER &inner;

	explicit QuantileComposed(const OUTER &outer_p, const INNER &inner_p) : outer(outer_p), inner(inner_p) {
	}

	inline RESULT_TYPE operator()(const idx_t &input) const {
		return outer(inner(input));
	}
};

// Accessed comparison
template <typename ACCESSOR>
struct QuantileCompare {
	using INPUT_TYPE = typename ACCESSOR::INPUT_TYPE;
	const ACCESSOR &accessor;
	const bool desc;
	explicit QuantileCompare(const ACCESSOR &accessor_p, bool desc_p) : accessor(accessor_p), desc(desc_p) {
	}

	inline bool operator()(const INPUT_TYPE &lhs, const INPUT_TYPE &rhs) const {
		const auto lval = accessor(lhs);
		const auto rval = accessor(rhs);

		return desc ? (rval < lval) : (lval < rval);
	}
};

//	Avoid using naked Values in inner loops...
struct QuantileValue {
	explicit QuantileValue(const Value &v) : val(v), dbl(v.GetValue<double>()) {
		const auto &type = val.type();
		switch (type.id()) {
		case LogicalTypeId::DECIMAL: {
			integral = IntegralValue::Get(v);
			scaling = Hugeint::POWERS_OF_TEN[DecimalType::GetScale(type)];
			break;
		}
		default:
			break;
		}
	}

	Value val;

	//	DOUBLE
	double dbl;

	//	DECIMAL
	hugeint_t integral;
	hugeint_t scaling;
};

bool operator==(const QuantileValue &x, const QuantileValue &y) {
	return x.val == y.val;
}

// Continuous interpolation
template <bool DISCRETE>
struct Interpolator {
	Interpolator(const QuantileValue &q, const idx_t n_p, const bool desc_p)
	    : desc(desc_p), RN((double)(n_p - 1) * q.dbl), FRN(floor(RN)), CRN(ceil(RN)), begin(0), end(n_p) {
	}

	template <class INPUT_TYPE, class TARGET_TYPE, typename ACCESSOR = QuantileDirect<INPUT_TYPE>>
	TARGET_TYPE Interpolate(INPUT_TYPE lidx, INPUT_TYPE hidx, Vector &result, const ACCESSOR &accessor) const {
		using ACCESS_TYPE = typename ACCESSOR::RESULT_TYPE;
		if (lidx == hidx) {
			return CastInterpolation::Cast<ACCESS_TYPE, TARGET_TYPE>(accessor(lidx), result);
		} else {
			auto lo = CastInterpolation::Cast<ACCESS_TYPE, TARGET_TYPE>(accessor(lidx), result);
			auto hi = CastInterpolation::Cast<ACCESS_TYPE, TARGET_TYPE>(accessor(hidx), result);
			return CastInterpolation::Interpolate<TARGET_TYPE>(lo, RN - FRN, hi);
		}
	}

	template <class INPUT_TYPE, class TARGET_TYPE, typename ACCESSOR = QuantileDirect<INPUT_TYPE>>
	TARGET_TYPE Operation(INPUT_TYPE *v_t, Vector &result, const ACCESSOR &accessor = ACCESSOR()) const {
		using ACCESS_TYPE = typename ACCESSOR::RESULT_TYPE;
		QuantileCompare<ACCESSOR> comp(accessor, desc);
		if (CRN == FRN) {
			std::nth_element(v_t + begin, v_t + FRN, v_t + end, comp);
			return CastInterpolation::Cast<ACCESS_TYPE, TARGET_TYPE>(accessor(v_t[FRN]), result);
		} else {
			std::nth_element(v_t + begin, v_t + FRN, v_t + end, comp);
			std::nth_element(v_t + FRN, v_t + CRN, v_t + end, comp);
			auto lo = CastInterpolation::Cast<ACCESS_TYPE, TARGET_TYPE>(accessor(v_t[FRN]), result);
			auto hi = CastInterpolation::Cast<ACCESS_TYPE, TARGET_TYPE>(accessor(v_t[CRN]), result);
			return CastInterpolation::Interpolate<TARGET_TYPE>(lo, RN - FRN, hi);
		}
	}

	template <class INPUT_TYPE, class TARGET_TYPE>
	inline TARGET_TYPE Extract(const INPUT_TYPE **dest, Vector &result) const {
		if (CRN == FRN) {
			return CastInterpolation::Cast<INPUT_TYPE, TARGET_TYPE>(*dest[0], result);
		} else {
			auto lo = CastInterpolation::Cast<INPUT_TYPE, TARGET_TYPE>(*dest[0], result);
			auto hi = CastInterpolation::Cast<INPUT_TYPE, TARGET_TYPE>(*dest[1], result);
			return CastInterpolation::Interpolate<TARGET_TYPE>(lo, RN - FRN, hi);
		}
	}

	const bool desc;
	const double RN;
	const idx_t FRN;
	const idx_t CRN;

	idx_t begin;
	idx_t end;
};

// Discrete "interpolation"
template <>
struct Interpolator<true> {
	static inline idx_t Index(const QuantileValue &q, const idx_t n) {
		idx_t floored;
		switch (q.val.type().id()) {
		case LogicalTypeId::DECIMAL: {
			//	Integer arithmetic for accuracy
			const auto integral = q.integral;
			const auto scaling = q.scaling;
			const auto scaled_q = DecimalMultiplyOverflowCheck::Operation<hugeint_t, hugeint_t, hugeint_t>(n, integral);
			const auto scaled_n = DecimalMultiplyOverflowCheck::Operation<hugeint_t, hugeint_t, hugeint_t>(n, scaling);
			floored = Cast::Operation<hugeint_t, idx_t>((scaled_n - scaled_q) / scaling);
			break;
		}
		default:
			const auto scaled_q = (double)(n * q.dbl);
			floored = floor(n - scaled_q);
			break;
		}

		return MaxValue<idx_t>(1, n - floored) - 1;
	}

	Interpolator(const QuantileValue &q, const idx_t n_p, bool desc_p)
	    : desc(desc_p), FRN(Index(q, n_p)), CRN(FRN), begin(0), end(n_p) {
	}

	template <class INPUT_TYPE, class TARGET_TYPE, typename ACCESSOR = QuantileDirect<INPUT_TYPE>>
	TARGET_TYPE Interpolate(INPUT_TYPE lidx, INPUT_TYPE hidx, Vector &result, const ACCESSOR &accessor) const {
		using ACCESS_TYPE = typename ACCESSOR::RESULT_TYPE;
		return CastInterpolation::Cast<ACCESS_TYPE, TARGET_TYPE>(accessor(lidx), result);
	}

	template <class INPUT_TYPE, class TARGET_TYPE, typename ACCESSOR = QuantileDirect<INPUT_TYPE>>
	TARGET_TYPE Operation(INPUT_TYPE *v_t, Vector &result, const ACCESSOR &accessor = ACCESSOR()) const {
		using ACCESS_TYPE = typename ACCESSOR::RESULT_TYPE;
		QuantileCompare<ACCESSOR> comp(accessor, desc);
		std::nth_element(v_t + begin, v_t + FRN, v_t + end, comp);
		return CastInterpolation::Cast<ACCESS_TYPE, TARGET_TYPE>(accessor(v_t[FRN]), result);
	}

	template <class INPUT_TYPE, class TARGET_TYPE>
	TARGET_TYPE Extract(const INPUT_TYPE **dest, Vector &result) const {
		return CastInterpolation::Cast<INPUT_TYPE, TARGET_TYPE>(*dest[0], result);
	}

	const bool desc;
	const idx_t FRN;
	const idx_t CRN;

	idx_t begin;
	idx_t end;
};

template <typename T>
static inline T QuantileAbs(const T &t) {
	return AbsOperator::Operation<T, T>(t);
}

template <>
inline Value QuantileAbs(const Value &v) {
	const auto &type = v.type();
	switch (type.id()) {
	case LogicalTypeId::DECIMAL: {
		const auto integral = IntegralValue::Get(v);
		const auto width = DecimalType::GetWidth(type);
		const auto scale = DecimalType::GetScale(type);
		switch (type.InternalType()) {
		case PhysicalType::INT16:
			return Value::DECIMAL(QuantileAbs<int16_t>(Cast::Operation<hugeint_t, int16_t>(integral)), width, scale);
		case PhysicalType::INT32:
			return Value::DECIMAL(QuantileAbs<int32_t>(Cast::Operation<hugeint_t, int32_t>(integral)), width, scale);
		case PhysicalType::INT64:
			return Value::DECIMAL(QuantileAbs<int64_t>(Cast::Operation<hugeint_t, int64_t>(integral)), width, scale);
		case PhysicalType::INT128:
			return Value::DECIMAL(QuantileAbs<hugeint_t>(integral), width, scale);
		default:
			throw InternalException("Unknown DECIMAL type");
		}
	}
	default:
		return Value::DOUBLE(QuantileAbs<double>(v.GetValue<double>()));
	}
}

struct QuantileBindData : public FunctionData {
	QuantileBindData() {
	}

	explicit QuantileBindData(const Value &quantile_p)
	    : quantiles(1, QuantileValue(QuantileAbs(quantile_p))), order(1, 0), desc(quantile_p < 0) {
	}

	explicit QuantileBindData(const vector<Value> &quantiles_p) {
		vector<Value> normalised;
		size_t pos = 0;
		size_t neg = 0;
		for (idx_t i = 0; i < quantiles_p.size(); ++i) {
			const auto &q = quantiles_p[i];
			pos += (q > 0);
			neg += (q < 0);
			normalised.emplace_back(QuantileAbs(q));
			order.push_back(i);
		}
		if (pos && neg) {
			throw BinderException("QUANTILE parameters must have consistent signs");
		}
		desc = (neg > 0);

		IndirectLess<Value> lt(normalised.data());
		std::sort(order.begin(), order.end(), lt);

		for (const auto &q : normalised) {
			quantiles.emplace_back(QuantileValue(q));
		}
	}

	QuantileBindData(const QuantileBindData &other) : order(other.order), desc(other.desc) {
		for (const auto &q : other.quantiles) {
			quantiles.emplace_back(q);
		}
	}

	unique_ptr<FunctionData> Copy() const override {
		return make_uniq<QuantileBindData>(*this);
	}

	bool Equals(const FunctionData &other_p) const override {
		auto &other = other_p.Cast<QuantileBindData>();
		return desc == other.desc && quantiles == other.quantiles && order == other.order;
	}

	static void Serialize(Serializer &serializer, const optional_ptr<FunctionData> bind_data_p,
	                      const AggregateFunction &function) {
		auto &bind_data = bind_data_p->Cast<QuantileBindData>();
		vector<Value> raw;
		for (const auto &q : bind_data.quantiles) {
			raw.emplace_back(q.val);
		}
		serializer.WriteProperty(100, "quantiles", raw);
		serializer.WriteProperty(101, "order", bind_data.order);
		serializer.WriteProperty(102, "desc", bind_data.desc);
	}

	static unique_ptr<FunctionData> Deserialize(Deserializer &deserializer, AggregateFunction &function) {
		auto result = make_uniq<QuantileBindData>();
		vector<Value> raw;
		deserializer.ReadProperty(100, "quantiles", raw);
		deserializer.ReadProperty(101, "order", result->order);
		deserializer.ReadProperty(102, "desc", result->desc);
		for (const auto &r : raw) {
			result->quantiles.emplace_back(QuantileValue(r));
		}
		return std::move(result);
	}

	static void SerializeDecimal(Serializer &serializer, const optional_ptr<FunctionData> bind_data_p,
	                             const AggregateFunction &function) {
		throw NotImplementedException("FIXME: serializing quantiles with decimals is not supported right now");
	}

	vector<QuantileValue> quantiles;
	vector<idx_t> order;
	bool desc;
};

template <typename IDX>
struct QuantileSortTree : public MergeSortTree<IDX, IDX> {

	using BaseTree = MergeSortTree<IDX, IDX>;
	using Elements = typename BaseTree::Elements;

	explicit QuantileSortTree(Elements &&lowest_level) : BaseTree(std::move(lowest_level)) {
	}

	template <class INPUT_TYPE>
	static unique_ptr<QuantileSortTree> WindowInit(const INPUT_TYPE *data, AggregateInputData &aggr_input_data,
	                                               const ValidityMask &data_mask, const ValidityMask &filter_mask,
	                                               idx_t count) {
		//	Build the indirection array
		using ElementType = typename QuantileSortTree::ElementType;
		vector<ElementType> sorted(count);
		if (filter_mask.AllValid() && data_mask.AllValid()) {
			std::iota(sorted.begin(), sorted.end(), 0);
		} else {
			size_t valid = 0;
			QuantileIncluded included(filter_mask, data_mask, 0);
			for (ElementType i = 0; i < count; ++i) {
				if (included(i)) {
					sorted[valid++] = i;
				}
			}
			sorted.resize(valid);
		}

		//	Sort it
		auto &bind_data = aggr_input_data.bind_data->Cast<QuantileBindData>();
		using Accessor = QuantileIndirect<INPUT_TYPE>;
		Accessor indirect(data);
		QuantileCompare<Accessor> cmp(indirect, bind_data.desc);
		std::sort(sorted.begin(), sorted.end(), cmp);

		return make_uniq<QuantileSortTree>(std::move(sorted));
	}

	template <typename INPUT_TYPE, typename RESULT_TYPE, bool DISCRETE>
	RESULT_TYPE WindowScalar(const INPUT_TYPE *data, const FrameBounds &frame, const idx_t n, Vector &result,
	                         const QuantileValue &q) const {
		D_ASSERT(n > 0);

		//	Find the interpolated indicies within the frame
		Interpolator<DISCRETE> interp(q, n, false);
		const auto lo_idx = BaseTree::SelectNth(frame, interp.FRN);
		const auto lo_data = BaseTree::NthElement(lo_idx);
		auto hi_idx = lo_idx;
		auto hi_data = lo_data;
		if (interp.CRN != interp.FRN) {
			hi_idx = BaseTree::SelectNth(frame, interp.CRN);
			hi_data = BaseTree::NthElement(hi_idx);
		}

		//	Interpolate indirectly
		using ID = QuantileIndirect<INPUT_TYPE>;
		ID indirect(data);
		return interp.template Interpolate<idx_t, RESULT_TYPE, ID>(lo_data, hi_data, result, indirect);
	}

	template <typename INPUT_TYPE, typename CHILD_TYPE, bool DISCRETE>
	void WindowList(const INPUT_TYPE *data, const FrameBounds &frame, const idx_t n, Vector &list, const idx_t lidx,
	                const QuantileBindData &bind_data) const {
		D_ASSERT(n > 0);

		// Result is a constant LIST<CHILD_TYPE> with a fixed length
		auto ldata = FlatVector::GetData<list_entry_t>(list);
		auto &lentry = ldata[lidx];
		lentry.offset = ListVector::GetListSize(list);
		lentry.length = bind_data.quantiles.size();

		ListVector::Reserve(list, lentry.offset + lentry.length);
		ListVector::SetListSize(list, lentry.offset + lentry.length);
		auto &result = ListVector::GetEntry(list);
		auto rdata = FlatVector::GetData<CHILD_TYPE>(result);

		using ID = QuantileIndirect<INPUT_TYPE>;
		ID indirect(data);
		for (const auto &q : bind_data.order) {
			const auto &quantile = bind_data.quantiles[q];
			Interpolator<DISCRETE> interp(quantile, n, false);

			const auto lo_idx = BaseTree::SelectNth(frame, interp.FRN);
			const auto lo_data = BaseTree::NthElement(lo_idx);
			auto hi_idx = lo_idx;
			auto hi_data = lo_data;
			if (interp.CRN != interp.FRN) {
				hi_idx = BaseTree::SelectNth(frame, interp.CRN);
				hi_data = BaseTree::NthElement(hi_idx);
			}

			//	Interpolate indirectly
			rdata[lentry.offset + q] =
			    interp.template Interpolate<idx_t, CHILD_TYPE, ID>(lo_data, hi_data, result, indirect);
		}
	}
};

template <class T>
struct PointerLess {
	inline bool operator()(const T &lhi, const T &rhi) const {
		return *lhi < *rhi;
	}
};

template <typename INPUT_TYPE, typename SAVE_TYPE>
struct QuantileState {
	using SaveType = SAVE_TYPE;
	using InputType = INPUT_TYPE;

	// Regular aggregation
	vector<SaveType> v;

	// Windowed Quantile merge sort trees
	using QuantileSortTree32 = QuantileSortTree<uint32_t>;
	using QuantileSortTree64 = QuantileSortTree<uint64_t>;
	unique_ptr<QuantileSortTree32> qst32;
	unique_ptr<QuantileSortTree64> qst64;

	// Windowed Quantile skip lists
	using PointerType = const InputType *;
	using SkipListType = duckdb_skiplistlib::skip_list::HeadNode<PointerType, PointerLess<PointerType>>;
	FrameBounds prev;
	unique_ptr<SkipListType> s;
	mutable vector<PointerType> dest;

	// Windowed MAD indirection
	idx_t pos;
	vector<idx_t> m;

	QuantileState() : pos(0) {
	}

	~QuantileState() {
	}

	inline void SetPos(size_t pos_p) {
		pos = pos_p;
		if (pos >= m.size()) {
			m.resize(pos);
		}
	}

	inline SkipListType &GetSkipList(bool reset = false) {
		if (reset || !s) {
			s.reset();
			s = make_uniq<SkipListType>();
		}
		return *s;
	}

	void UpdateSkip(const INPUT_TYPE *data, const FrameBounds &frame, const QuantileIncluded &included) {
		//	No overlap, or no data
		if (!s || prev.end <= frame.start || frame.end <= prev.start) {
			auto &skip = GetSkipList(true);
			for (auto i = frame.start; i < frame.end; ++i) {
				if (included(i)) {
					skip.insert(data + i);
				}
			}
		} else {
			auto &skip = GetSkipList();
			//	Remove old data
			for (auto i = prev.start; i < frame.start; ++i) {
				if (included(i)) {
					skip.remove(data + i);
				}
			}
			for (auto i = frame.end; i < prev.end; ++i) {
				if (included(i)) {
					skip.remove(data + i);
				}
			}
			//	Add new data
			for (auto i = frame.start; i < prev.start; ++i) {
				if (included(i)) {
					skip.insert(data + i);
				}
			}
			for (auto i = prev.end; i < frame.end; ++i) {
				if (included(i)) {
					skip.insert(data + i);
				}
			}
		}
	}

	bool HasTrees() const {
		return qst32 || qst64;
	}

	template <typename RESULT_TYPE, bool DISCRETE>
	RESULT_TYPE WindowScalar(const INPUT_TYPE *data, const FrameBounds &frame, const idx_t n, Vector &result,
	                         const QuantileValue &q) const {
		D_ASSERT(n > 0);
		if (qst32) {
			return qst32->WindowScalar<INPUT_TYPE, RESULT_TYPE, DISCRETE>(data, frame, n, result, q);
		} else if (qst64) {
			return qst64->WindowScalar<INPUT_TYPE, RESULT_TYPE, DISCRETE>(data, frame, n, result, q);
		} else if (s) {
			// Find the position(s) needed
			Interpolator<DISCRETE> interp(q, s->size(), false);
			s->at(interp.FRN, interp.CRN - interp.FRN + 1, dest);
			return interp.template Extract<INPUT_TYPE, RESULT_TYPE>(dest.data(), result);
		} else {
			throw InternalException("No accelerator for scalar QUANTILE");
		}
	}

	template <typename CHILD_TYPE, bool DISCRETE>
	void WindowList(const INPUT_TYPE *data, const FrameBounds &frame, const idx_t n, Vector &list, const idx_t lidx,
	                const QuantileBindData &bind_data) const {
		D_ASSERT(n > 0);
		// Result is a constant LIST<CHILD_TYPE> with a fixed length
		auto ldata = FlatVector::GetData<list_entry_t>(list);
		auto &lentry = ldata[lidx];
		lentry.offset = ListVector::GetListSize(list);
		lentry.length = bind_data.quantiles.size();

		ListVector::Reserve(list, lentry.offset + lentry.length);
		ListVector::SetListSize(list, lentry.offset + lentry.length);
		auto &result = ListVector::GetEntry(list);
		auto rdata = FlatVector::GetData<CHILD_TYPE>(result);

		for (const auto &q : bind_data.order) {
			const auto &quantile = bind_data.quantiles[q];
			rdata[lentry.offset + q] = WindowScalar<CHILD_TYPE, DISCRETE>(data, frame, n, result, quantile);
		}
	}
};

struct QuantileOperation {
	template <class STATE>
	static void Initialize(STATE &state) {
		new (&state) STATE();
	}

	template <class INPUT_TYPE, class STATE, class OP>
	static void ConstantOperation(STATE &state, const INPUT_TYPE &input, AggregateUnaryInput &unary_input,
	                              idx_t count) {
		for (idx_t i = 0; i < count; i++) {
			Operation<INPUT_TYPE, STATE, OP>(state, input, unary_input);
		}
	}

	template <class INPUT_TYPE, class STATE, class OP>
	static void Operation(STATE &state, const INPUT_TYPE &input, AggregateUnaryInput &) {
		state.v.emplace_back(input);
	}

	template <class STATE, class OP>
	static void Combine(const STATE &source, STATE &target, AggregateInputData &) {
		if (source.v.empty()) {
			return;
		}
		target.v.insert(target.v.end(), source.v.begin(), source.v.end());
	}

	template <class STATE>
	static void Destroy(STATE &state, AggregateInputData &aggr_input_data) {
		state.~STATE();
	}

	static bool IgnoreNull() {
		return true;
	}

	template <class STATE, class INPUT_TYPE>
	static void WindowInit(Vector inputs[], AggregateInputData &aggr_input_data, idx_t input_count,
	                       const ValidityMask &filter_mask, data_ptr_t state_p, idx_t count, const FrameStats *stats) {
		D_ASSERT(input_count == 1);

        //	If frames overlap significantly, then use local skip lists.
		D_ASSERT(stats);
		if (stats[0].end <= stats[1].begin) {
			//	Frames can overlap
			const auto overlap = double(stats[1].begin - stats[0].end);
			const auto cover = double(stats[1].end - stats[0].begin);
			const auto ratio = overlap / cover;
			if (ratio > .75) {
				return;
			}
		}

        const auto data = FlatVector::GetData<const INPUT_TYPE>(inputs[0]);
		const auto &data_mask = FlatVector::Validity(inputs[0]);

		//	Build the tree
		auto &state = *reinterpret_cast<STATE *>(state_p);
		if (count < std::numeric_limits<uint32_t>::max()) {
			state.qst32 = QuantileSortTree<uint32_t>::WindowInit<INPUT_TYPE>(data, aggr_input_data, data_mask,
			                                                                 filter_mask, count);
		} else {
			state.qst64 = QuantileSortTree<uint64_t>::WindowInit<INPUT_TYPE>(data, aggr_input_data, data_mask,
			                                                                 filter_mask, count);
		}
	}

	static idx_t FrameSize(const QuantileIncluded &included, const FrameBounds &frame) {
		//	Count the number of valid values
		auto n = frame.end - frame.start;
		if (!included.AllValid()) {
			//	NULLs or FILTERed values,
			n = 0;
			for (auto i = frame.start; i < frame.end; ++i) {
				n += included(i);
			}
		}

		return n;
	}
};

template <class STATE, class INPUT_TYPE, class RESULT_TYPE, class OP>
static AggregateFunction QuantileListAggregate(const LogicalType &input_type, const LogicalType &child_type) { // NOLINT
	LogicalType result_type = LogicalType::LIST(child_type);
	return AggregateFunction(
	    {input_type}, result_type, AggregateFunction::StateSize<STATE>, AggregateFunction::StateInitialize<STATE, OP>,
	    AggregateFunction::UnaryScatterUpdate<STATE, INPUT_TYPE, OP>, AggregateFunction::StateCombine<STATE, OP>,
	    AggregateFunction::StateFinalize<STATE, RESULT_TYPE, OP>, AggregateFunction::UnaryUpdate<STATE, INPUT_TYPE, OP>,
	    nullptr, AggregateFunction::StateDestroy<STATE, OP>);
}

template <bool DISCRETE>
struct QuantileScalarOperation : public QuantileOperation {

	template <class T, class STATE>
	static void Finalize(STATE &state, T &target, AggregateFinalizeData &finalize_data) {
		if (state.v.empty()) {
			finalize_data.ReturnNull();
			return;
		}
		D_ASSERT(finalize_data.input.bind_data);
		auto &bind_data = finalize_data.input.bind_data->Cast<QuantileBindData>();
		D_ASSERT(bind_data.quantiles.size() == 1);
		Interpolator<DISCRETE> interp(bind_data.quantiles[0], state.v.size(), bind_data.desc);
		target = interp.template Operation<typename STATE::SaveType, T>(state.v.data(), finalize_data.result);
	}

	template <class STATE, class INPUT_TYPE, class RESULT_TYPE>
	static void Window(const INPUT_TYPE *data, const ValidityMask &fmask, const ValidityMask &dmask,
<<<<<<< HEAD
	                   AggregateInputData &aggr_input_data, STATE &state, const FrameBounds &frame, Vector &result,
	                   idx_t ridx, const STATE *gstate) {
		QuantileIncluded included(fmask, dmask, 0);
		const auto n = FrameSize(included, frame);
=======
	                   AggregateInputData &aggr_input_data, STATE &state, const vector<FrameBounds> &frames,
	                   Vector &result, idx_t ridx) {
		auto rdata = FlatVector::GetData<RESULT_TYPE>(result);
		auto &rmask = FlatVector::Validity(result);

		QuantileIncluded included(fmask, dmask);

		//  Lazily initialise frame state
		const auto prev_count = state.count;
		auto &prevs = state.prevs;
		state.SetCount(frames);

		auto index = state.w.data();
		D_ASSERT(index);
>>>>>>> af29e34f

		D_ASSERT(aggr_input_data.bind_data);
		auto &bind_data = aggr_input_data.bind_data->Cast<QuantileBindData>();

<<<<<<< HEAD
		auto rdata = FlatVector::GetData<RESULT_TYPE>(result);
		auto &rmask = FlatVector::Validity(result);

		if (!n) {
			rmask.Set(ridx, false);
			return;
		}
=======
		// Find the two positions needed
		const auto &q = bind_data.quantiles[0];

		bool replace = false;
		if (frames.size() == 1 && frames[0].start == prevs[0].start + 1 && frames[0].end == prevs[0].end + 1) {
			//  Fixed frame size
			const auto j = ReplaceIndex(index, frames[0], prevs[0]);
			//	We can only replace if the number of NULLs has not changed
			if (included.AllValid() || included(prevs[0].start) == included(prevs[0].end)) {
				Interpolator<DISCRETE> interp(q, prev_count, false);
				replace = CanReplace(index, data, j, interp.FRN, interp.CRN, included);
				if (replace) {
					state.count = prev_count;
				}
			}
		} else {
			ReuseIndexes(index, frames, prevs);
		}

		if (!replace && !included.AllValid()) {
			// Remove the NULLs
			state.count = std::partition(index, index + state.count, included) - index;
		}
		if (state.count) {
			Interpolator<DISCRETE> interp(q, state.count, false);
>>>>>>> af29e34f

		const auto &quantile = bind_data.quantiles[0];
		if (gstate && gstate->HasTrees()) {
			rdata[ridx] = gstate->template WindowScalar<RESULT_TYPE, DISCRETE>(data, frame, n, result, quantile);
		} else {
			//	Update the skip list
			state.UpdateSkip(data, frame, included);

			// Find the position(s) needed
			rdata[ridx] = state.template WindowScalar<RESULT_TYPE, DISCRETE>(data, frame, n, result, quantile);

			//	Save the previous state for next time
			state.prev = frame;
		}

		prevs = frames;
	}
};

template <typename INPUT_TYPE, typename SAVED_TYPE>
AggregateFunction GetTypedDiscreteQuantileAggregateFunction(const LogicalType &type) {
	using STATE = QuantileState<INPUT_TYPE, SAVED_TYPE>;
	using OP = QuantileScalarOperation<true>;
	auto fun = AggregateFunction::UnaryAggregateDestructor<STATE, INPUT_TYPE, INPUT_TYPE, OP>(type, type);
	fun.window = AggregateFunction::UnaryWindow<STATE, INPUT_TYPE, INPUT_TYPE, OP>;
	fun.wininit = OP::WindowInit<STATE, INPUT_TYPE>;
	return fun;
}

AggregateFunction GetDiscreteQuantileAggregateFunction(const LogicalType &type) {
	switch (type.id()) {
	case LogicalTypeId::TINYINT:
		return GetTypedDiscreteQuantileAggregateFunction<int8_t, int8_t>(type);
	case LogicalTypeId::SMALLINT:
		return GetTypedDiscreteQuantileAggregateFunction<int16_t, int16_t>(type);
	case LogicalTypeId::INTEGER:
		return GetTypedDiscreteQuantileAggregateFunction<int32_t, int32_t>(type);
	case LogicalTypeId::BIGINT:
		return GetTypedDiscreteQuantileAggregateFunction<int64_t, int64_t>(type);
	case LogicalTypeId::HUGEINT:
		return GetTypedDiscreteQuantileAggregateFunction<hugeint_t, hugeint_t>(type);
	case LogicalTypeId::FLOAT:
		return GetTypedDiscreteQuantileAggregateFunction<float, float>(type);
	case LogicalTypeId::DOUBLE:
		return GetTypedDiscreteQuantileAggregateFunction<double, double>(type);
	case LogicalTypeId::DECIMAL:
		switch (type.InternalType()) {
		case PhysicalType::INT16:
			return GetTypedDiscreteQuantileAggregateFunction<int16_t, int16_t>(type);
		case PhysicalType::INT32:
			return GetTypedDiscreteQuantileAggregateFunction<int32_t, int32_t>(type);
		case PhysicalType::INT64:
			return GetTypedDiscreteQuantileAggregateFunction<int64_t, int64_t>(type);
		case PhysicalType::INT128:
			return GetTypedDiscreteQuantileAggregateFunction<hugeint_t, hugeint_t>(type);
		default:
			throw NotImplementedException("Unimplemented discrete quantile aggregate");
		}
	case LogicalTypeId::DATE:
		return GetTypedDiscreteQuantileAggregateFunction<int32_t, int32_t>(type);
	case LogicalTypeId::TIMESTAMP:
	case LogicalTypeId::TIMESTAMP_TZ:
		return GetTypedDiscreteQuantileAggregateFunction<int64_t, int64_t>(type);
	case LogicalTypeId::TIME:
	case LogicalTypeId::TIME_TZ:
		return GetTypedDiscreteQuantileAggregateFunction<int64_t, int64_t>(type);
	case LogicalTypeId::INTERVAL:
		return GetTypedDiscreteQuantileAggregateFunction<interval_t, interval_t>(type);

	case LogicalTypeId::VARCHAR:
		return GetTypedDiscreteQuantileAggregateFunction<string_t, std::string>(type);

	default:
		throw NotImplementedException("Unimplemented discrete quantile aggregate");
	}
}

template <class CHILD_TYPE, bool DISCRETE>
struct QuantileListOperation : public QuantileOperation {

	template <class T, class STATE>
	static void Finalize(STATE &state, T &target, AggregateFinalizeData &finalize_data) {
		if (state.v.empty()) {
			finalize_data.ReturnNull();
			return;
		}

		D_ASSERT(finalize_data.input.bind_data);
		auto &bind_data = finalize_data.input.bind_data->Cast<QuantileBindData>();

		auto &result = ListVector::GetEntry(finalize_data.result);
		auto ridx = ListVector::GetListSize(finalize_data.result);
		ListVector::Reserve(finalize_data.result, ridx + bind_data.quantiles.size());
		auto rdata = FlatVector::GetData<CHILD_TYPE>(result);

		auto v_t = state.v.data();
		D_ASSERT(v_t);

		auto &entry = target;
		entry.offset = ridx;
		idx_t lower = 0;
		for (const auto &q : bind_data.order) {
			const auto &quantile = bind_data.quantiles[q];
			Interpolator<DISCRETE> interp(quantile, state.v.size(), bind_data.desc);
			interp.begin = lower;
			rdata[ridx + q] = interp.template Operation<typename STATE::SaveType, CHILD_TYPE>(v_t, result);
			lower = interp.FRN;
		}
		entry.length = bind_data.quantiles.size();

		ListVector::SetListSize(finalize_data.result, entry.offset + entry.length);
	}

	template <class STATE, class INPUT_TYPE, class RESULT_TYPE>
	static void Window(const INPUT_TYPE *data, const ValidityMask &fmask, const ValidityMask &dmask,
<<<<<<< HEAD
	                   AggregateInputData &aggr_input_data, STATE &state, const FrameBounds &frame, Vector &list,
	                   idx_t lidx, const STATE *gstate) {
		D_ASSERT(aggr_input_data.bind_data);
		auto &bind_data = aggr_input_data.bind_data->Cast<QuantileBindData>();

		QuantileIncluded included(fmask, dmask, 0);
		const auto n = FrameSize(included, frame);

		// Result is a constant LIST<RESULT_TYPE> with a fixed length
		if (!n) {
			auto &lmask = FlatVector::Validity(list);
			lmask.Set(lidx, false);
			return;
		}

		if (gstate && gstate->HasTrees()) {
			gstate->template WindowList<CHILD_TYPE, DISCRETE>(data, frame, n, list, lidx, bind_data);
=======
	                   AggregateInputData &aggr_input_data, STATE &state, const vector<FrameBounds> &frames,
	                   Vector &list, idx_t lidx) {
		D_ASSERT(aggr_input_data.bind_data);
		auto &bind_data = aggr_input_data.bind_data->Cast<QuantileBindData>();

		QuantileIncluded included(fmask, dmask);

		// Result is a constant LIST<RESULT_TYPE> with a fixed length
		auto ldata = FlatVector::GetData<RESULT_TYPE>(list);
		auto &lmask = FlatVector::Validity(list);
		auto &lentry = ldata[lidx];
		lentry.offset = ListVector::GetListSize(list);
		lentry.length = bind_data.quantiles.size();

		ListVector::Reserve(list, lentry.offset + lentry.length);
		ListVector::SetListSize(list, lentry.offset + lentry.length);
		auto &result = ListVector::GetEntry(list);
		auto rdata = FlatVector::GetData<CHILD_TYPE>(result);

		//  Lazily initialise frame state
		const auto prev_count = state.count;
		auto &prevs = state.prevs;
		state.SetCount(frames);

		auto index = state.w.data();

		// We can generalise replacement for quantile lists by observing that when a replacement is
		// valid for a single quantile, it is valid for all quantiles greater/less than that quantile
		// based on whether the insertion is below/above the quantile location.
		// So if a replaced index in an IQR is located between Q25 and Q50, but has a value below Q25,
		// then Q25 must be recomputed, but Q50 and Q75 are unaffected.
		// For a single element list, this reduces to the scalar case.
		std::pair<idx_t, idx_t> replaceable {state.count, 0};
		if (frames.size() == 1 && frames[0].start == prevs[0].start + 1 && frames[0].end == prevs[0].end + 1) {
			//  Fixed frame size
			const auto j = ReplaceIndex(index, frames[0], prevs[0]);
			//	We can only replace if the number of NULLs has not changed
			if (included.AllValid() || included(prevs[0].start) == included(prevs[0].end)) {
				for (const auto &q : bind_data.order) {
					const auto &quantile = bind_data.quantiles[q];
					Interpolator<DISCRETE> interp(quantile, prev_count, false);
					const auto replace = CanReplace(index, data, j, interp.FRN, interp.CRN, included);
					if (replace < 0) {
						//	Replacement is before this quantile, so the rest will be replaceable too.
						replaceable.first = MinValue(replaceable.first, interp.FRN);
						replaceable.second = prev_count;
						break;
					} else if (replace > 0) {
						//	Replacement is after this quantile, so everything before it is replaceable too.
						replaceable.first = 0;
						replaceable.second = MaxValue(replaceable.second, interp.CRN);
					}
				}
				if (replaceable.first < replaceable.second) {
					state.count = prev_count;
				}
			}
		} else {
			ReuseIndexes(index, frames, prevs);
		}

		if (replaceable.first >= replaceable.second && !included.AllValid()) {
			// Remove the NULLs
			state.count = std::partition(index, index + state.count, included) - index;
		}

		if (state.count) {
			using ID = QuantileIndirect<INPUT_TYPE>;
			ID indirect(data);
			for (const auto &q : bind_data.order) {
				const auto &quantile = bind_data.quantiles[q];
				Interpolator<DISCRETE> interp(quantile, state.count, false);
				if (replaceable.first <= interp.FRN && interp.CRN <= replaceable.second) {
					rdata[lentry.offset + q] = interp.template Replace<idx_t, CHILD_TYPE, ID>(index, result, indirect);
				} else {
					// Make sure we don't disturb any replacements
					if (replaceable.first < replaceable.second) {
						if (interp.FRN < replaceable.first) {
							interp.end = replaceable.first;
						}
						if (replaceable.second < interp.CRN) {
							interp.begin = replaceable.second;
						}
					}
					rdata[lentry.offset + q] =
					    interp.template Operation<idx_t, CHILD_TYPE, ID>(index, result, indirect);
				}
			}
>>>>>>> af29e34f
		} else {
			//
			state.UpdateSkip(data, frame, included);
			state.template WindowList<CHILD_TYPE, DISCRETE>(data, frame, n, list, lidx, bind_data);
			state.prev = frame;
		}

		prevs = frames;
	}
};

template <typename INPUT_TYPE, typename SAVE_TYPE>
AggregateFunction GetTypedDiscreteQuantileListAggregateFunction(const LogicalType &type) {
	using STATE = QuantileState<INPUT_TYPE, SAVE_TYPE>;
	using OP = QuantileListOperation<INPUT_TYPE, true>;
	auto fun = QuantileListAggregate<STATE, INPUT_TYPE, list_entry_t, OP>(type, type);
	fun.order_dependent = AggregateOrderDependent::NOT_ORDER_DEPENDENT;
	fun.window = AggregateFunction::UnaryWindow<STATE, INPUT_TYPE, list_entry_t, OP>;
	fun.wininit = OP::template WindowInit<STATE, INPUT_TYPE>;
	return fun;
}

AggregateFunction GetDiscreteQuantileListAggregateFunction(const LogicalType &type) {
	switch (type.id()) {
	case LogicalTypeId::TINYINT:
		return GetTypedDiscreteQuantileListAggregateFunction<int8_t, int8_t>(type);
	case LogicalTypeId::SMALLINT:
		return GetTypedDiscreteQuantileListAggregateFunction<int16_t, int16_t>(type);
	case LogicalTypeId::INTEGER:
		return GetTypedDiscreteQuantileListAggregateFunction<int32_t, int32_t>(type);
	case LogicalTypeId::BIGINT:
		return GetTypedDiscreteQuantileListAggregateFunction<int64_t, int64_t>(type);
	case LogicalTypeId::HUGEINT:
		return GetTypedDiscreteQuantileListAggregateFunction<hugeint_t, hugeint_t>(type);
	case LogicalTypeId::FLOAT:
		return GetTypedDiscreteQuantileListAggregateFunction<float, float>(type);
	case LogicalTypeId::DOUBLE:
		return GetTypedDiscreteQuantileListAggregateFunction<double, double>(type);
	case LogicalTypeId::DECIMAL:
		switch (type.InternalType()) {
		case PhysicalType::INT16:
			return GetTypedDiscreteQuantileListAggregateFunction<int16_t, int16_t>(type);
		case PhysicalType::INT32:
			return GetTypedDiscreteQuantileListAggregateFunction<int32_t, int32_t>(type);
		case PhysicalType::INT64:
			return GetTypedDiscreteQuantileListAggregateFunction<int64_t, int64_t>(type);
		case PhysicalType::INT128:
			return GetTypedDiscreteQuantileListAggregateFunction<hugeint_t, hugeint_t>(type);
		default:
			throw NotImplementedException("Unimplemented discrete quantile list aggregate");
		}
	case LogicalTypeId::DATE:
		return GetTypedDiscreteQuantileListAggregateFunction<date_t, date_t>(type);
	case LogicalTypeId::TIMESTAMP:
	case LogicalTypeId::TIMESTAMP_TZ:
		return GetTypedDiscreteQuantileListAggregateFunction<timestamp_t, timestamp_t>(type);
	case LogicalTypeId::TIME:
	case LogicalTypeId::TIME_TZ:
		return GetTypedDiscreteQuantileListAggregateFunction<dtime_t, dtime_t>(type);
	case LogicalTypeId::INTERVAL:
		return GetTypedDiscreteQuantileListAggregateFunction<interval_t, interval_t>(type);
	case LogicalTypeId::VARCHAR:
		return GetTypedDiscreteQuantileListAggregateFunction<string_t, std::string>(type);
	default:
		throw NotImplementedException("Unimplemented discrete quantile list aggregate");
	}
}

template <typename INPUT_TYPE, typename TARGET_TYPE>
AggregateFunction GetTypedContinuousQuantileAggregateFunction(const LogicalType &input_type,
                                                              const LogicalType &target_type) {
	using STATE = QuantileState<INPUT_TYPE, INPUT_TYPE>;
	using OP = QuantileScalarOperation<false>;
	auto fun = AggregateFunction::UnaryAggregateDestructor<STATE, INPUT_TYPE, TARGET_TYPE, OP>(input_type, target_type);
	fun.order_dependent = AggregateOrderDependent::NOT_ORDER_DEPENDENT;
	fun.window = AggregateFunction::UnaryWindow<STATE, INPUT_TYPE, TARGET_TYPE, OP>;
	fun.wininit = OP::template WindowInit<STATE, INPUT_TYPE>;
	return fun;
}

AggregateFunction GetContinuousQuantileAggregateFunction(const LogicalType &type) {
	switch (type.id()) {
	case LogicalTypeId::TINYINT:
		return GetTypedContinuousQuantileAggregateFunction<int8_t, double>(type, LogicalType::DOUBLE);
	case LogicalTypeId::SMALLINT:
		return GetTypedContinuousQuantileAggregateFunction<int16_t, double>(type, LogicalType::DOUBLE);
	case LogicalTypeId::INTEGER:
		return GetTypedContinuousQuantileAggregateFunction<int32_t, double>(type, LogicalType::DOUBLE);
	case LogicalTypeId::BIGINT:
		return GetTypedContinuousQuantileAggregateFunction<int64_t, double>(type, LogicalType::DOUBLE);
	case LogicalTypeId::HUGEINT:
		return GetTypedContinuousQuantileAggregateFunction<hugeint_t, double>(type, LogicalType::DOUBLE);
	case LogicalTypeId::FLOAT:
		return GetTypedContinuousQuantileAggregateFunction<float, float>(type, type);
	case LogicalTypeId::DOUBLE:
		return GetTypedContinuousQuantileAggregateFunction<double, double>(type, type);
	case LogicalTypeId::DECIMAL:
		switch (type.InternalType()) {
		case PhysicalType::INT16:
			return GetTypedContinuousQuantileAggregateFunction<int16_t, int16_t>(type, type);
		case PhysicalType::INT32:
			return GetTypedContinuousQuantileAggregateFunction<int32_t, int32_t>(type, type);
		case PhysicalType::INT64:
			return GetTypedContinuousQuantileAggregateFunction<int64_t, int64_t>(type, type);
		case PhysicalType::INT128:
			return GetTypedContinuousQuantileAggregateFunction<hugeint_t, hugeint_t>(type, type);
		default:
			throw NotImplementedException("Unimplemented continuous quantile DECIMAL aggregate");
		}
	case LogicalTypeId::DATE:
		return GetTypedContinuousQuantileAggregateFunction<date_t, timestamp_t>(type, LogicalType::TIMESTAMP);
	case LogicalTypeId::TIMESTAMP:
	case LogicalTypeId::TIMESTAMP_TZ:
		return GetTypedContinuousQuantileAggregateFunction<timestamp_t, timestamp_t>(type, type);
	case LogicalTypeId::TIME:
	case LogicalTypeId::TIME_TZ:
		return GetTypedContinuousQuantileAggregateFunction<dtime_t, dtime_t>(type, type);

	default:
		throw NotImplementedException("Unimplemented continuous quantile aggregate");
	}
}

template <typename INPUT_TYPE, typename CHILD_TYPE>
AggregateFunction GetTypedContinuousQuantileListAggregateFunction(const LogicalType &input_type,
                                                                  const LogicalType &result_type) {
	using STATE = QuantileState<INPUT_TYPE, INPUT_TYPE>;
	using OP = QuantileListOperation<CHILD_TYPE, false>;
	auto fun = QuantileListAggregate<STATE, INPUT_TYPE, list_entry_t, OP>(input_type, result_type);
	fun.order_dependent = AggregateOrderDependent::NOT_ORDER_DEPENDENT;
	fun.window = AggregateFunction::UnaryWindow<STATE, INPUT_TYPE, list_entry_t, OP>;
	fun.wininit = OP::template WindowInit<STATE, INPUT_TYPE>;
	return fun;
}

AggregateFunction GetContinuousQuantileListAggregateFunction(const LogicalType &type) {
	switch (type.id()) {
	case LogicalTypeId::TINYINT:
		return GetTypedContinuousQuantileListAggregateFunction<int8_t, double>(type, LogicalType::DOUBLE);
	case LogicalTypeId::SMALLINT:
		return GetTypedContinuousQuantileListAggregateFunction<int16_t, double>(type, LogicalType::DOUBLE);
	case LogicalTypeId::INTEGER:
		return GetTypedContinuousQuantileListAggregateFunction<int32_t, double>(type, LogicalType::DOUBLE);
	case LogicalTypeId::BIGINT:
		return GetTypedContinuousQuantileListAggregateFunction<int64_t, double>(type, LogicalType::DOUBLE);
	case LogicalTypeId::HUGEINT:
		return GetTypedContinuousQuantileListAggregateFunction<hugeint_t, double>(type, LogicalType::DOUBLE);

	case LogicalTypeId::FLOAT:
		return GetTypedContinuousQuantileListAggregateFunction<float, float>(type, type);
	case LogicalTypeId::DOUBLE:
		return GetTypedContinuousQuantileListAggregateFunction<double, double>(type, type);
	case LogicalTypeId::DECIMAL:
		switch (type.InternalType()) {
		case PhysicalType::INT16:
			return GetTypedContinuousQuantileListAggregateFunction<int16_t, int16_t>(type, type);
		case PhysicalType::INT32:
			return GetTypedContinuousQuantileListAggregateFunction<int32_t, int32_t>(type, type);
		case PhysicalType::INT64:
			return GetTypedContinuousQuantileListAggregateFunction<int64_t, int64_t>(type, type);
		case PhysicalType::INT128:
			return GetTypedContinuousQuantileListAggregateFunction<hugeint_t, hugeint_t>(type, type);
		default:
			throw NotImplementedException("Unimplemented discrete quantile DECIMAL list aggregate");
		}
		break;

	case LogicalTypeId::DATE:
		return GetTypedContinuousQuantileListAggregateFunction<date_t, timestamp_t>(type, LogicalType::TIMESTAMP);
	case LogicalTypeId::TIMESTAMP:
	case LogicalTypeId::TIMESTAMP_TZ:
		return GetTypedContinuousQuantileListAggregateFunction<timestamp_t, timestamp_t>(type, type);
	case LogicalTypeId::TIME:
	case LogicalTypeId::TIME_TZ:
		return GetTypedContinuousQuantileListAggregateFunction<dtime_t, dtime_t>(type, type);

	default:
		throw NotImplementedException("Unimplemented discrete quantile list aggregate");
	}
}

template <typename T, typename R, typename MEDIAN_TYPE>
struct MadAccessor {
	using INPUT_TYPE = T;
	using RESULT_TYPE = R;
	const MEDIAN_TYPE &median;
	explicit MadAccessor(const MEDIAN_TYPE &median_p) : median(median_p) {
	}

	inline RESULT_TYPE operator()(const INPUT_TYPE &input) const {
		const auto delta = input - median;
		return TryAbsOperator::Operation<RESULT_TYPE, RESULT_TYPE>(delta);
	}
};

// hugeint_t - double => undefined
template <>
struct MadAccessor<hugeint_t, double, double> {
	using INPUT_TYPE = hugeint_t;
	using RESULT_TYPE = double;
	using MEDIAN_TYPE = double;
	const MEDIAN_TYPE &median;
	explicit MadAccessor(const MEDIAN_TYPE &median_p) : median(median_p) {
	}
	inline RESULT_TYPE operator()(const INPUT_TYPE &input) const {
		const auto delta = Hugeint::Cast<double>(input) - median;
		return TryAbsOperator::Operation<double, double>(delta);
	}
};

// date_t - timestamp_t => interval_t
template <>
struct MadAccessor<date_t, interval_t, timestamp_t> {
	using INPUT_TYPE = date_t;
	using RESULT_TYPE = interval_t;
	using MEDIAN_TYPE = timestamp_t;
	const MEDIAN_TYPE &median;
	explicit MadAccessor(const MEDIAN_TYPE &median_p) : median(median_p) {
	}
	inline RESULT_TYPE operator()(const INPUT_TYPE &input) const {
		const auto dt = Cast::Operation<date_t, timestamp_t>(input);
		const auto delta = dt - median;
		return Interval::FromMicro(TryAbsOperator::Operation<int64_t, int64_t>(delta));
	}
};

// timestamp_t - timestamp_t => int64_t
template <>
struct MadAccessor<timestamp_t, interval_t, timestamp_t> {
	using INPUT_TYPE = timestamp_t;
	using RESULT_TYPE = interval_t;
	using MEDIAN_TYPE = timestamp_t;
	const MEDIAN_TYPE &median;
	explicit MadAccessor(const MEDIAN_TYPE &median_p) : median(median_p) {
	}
	inline RESULT_TYPE operator()(const INPUT_TYPE &input) const {
		const auto delta = input - median;
		return Interval::FromMicro(TryAbsOperator::Operation<int64_t, int64_t>(delta));
	}
};

// dtime_t - dtime_t => int64_t
template <>
struct MadAccessor<dtime_t, interval_t, dtime_t> {
	using INPUT_TYPE = dtime_t;
	using RESULT_TYPE = interval_t;
	using MEDIAN_TYPE = dtime_t;
	const MEDIAN_TYPE &median;
	explicit MadAccessor(const MEDIAN_TYPE &median_p) : median(median_p) {
	}
	inline RESULT_TYPE operator()(const INPUT_TYPE &input) const {
		const auto delta = input - median;
		return Interval::FromMicro(TryAbsOperator::Operation<int64_t, int64_t>(delta));
	}
};

template <typename MEDIAN_TYPE>
struct MedianAbsoluteDeviationOperation : public QuantileOperation {

	template <class T, class STATE>
	static void Finalize(STATE &state, T &target, AggregateFinalizeData &finalize_data) {
		if (state.v.empty()) {
			finalize_data.ReturnNull();
			return;
		}
		using SAVE_TYPE = typename STATE::SaveType;
		D_ASSERT(finalize_data.input.bind_data);
		auto &bind_data = finalize_data.input.bind_data->Cast<QuantileBindData>();
		D_ASSERT(bind_data.quantiles.size() == 1);
		const auto &q = bind_data.quantiles[0];
		Interpolator<false> interp(q, state.v.size(), false);
		const auto med = interp.template Operation<SAVE_TYPE, MEDIAN_TYPE>(state.v.data(), finalize_data.result);

		MadAccessor<SAVE_TYPE, T, MEDIAN_TYPE> accessor(med);
		target = interp.template Operation<SAVE_TYPE, T>(state.v.data(), finalize_data.result, accessor);
	}

	template <class STATE, class INPUT_TYPE, class RESULT_TYPE>
	static void Window(const INPUT_TYPE *data, const ValidityMask &fmask, const ValidityMask &dmask,
<<<<<<< HEAD
	                   AggregateInputData &aggr_input_data, STATE &state, const FrameBounds &frame, Vector &result,
	                   idx_t ridx, const STATE *gstate) {
=======
	                   AggregateInputData &aggr_input_data, STATE &state, const vector<FrameBounds> &frames,
	                   Vector &result, idx_t ridx) {
>>>>>>> af29e34f
		auto rdata = FlatVector::GetData<RESULT_TYPE>(result);

<<<<<<< HEAD
		QuantileIncluded included(fmask, dmask, 0);
		const auto n = FrameSize(included, frame);

		auto &prev = state.prev;

		if (!n) {
			auto &rmask = FlatVector::Validity(result);
			rmask.Set(ridx, false);
			return;
		}
=======
		QuantileIncluded included(fmask, dmask);

		//  Lazily initialise frame state
		auto prev_count = state.count;
		auto &prevs = state.prevs;
		state.SetCount(frames);
>>>>>>> af29e34f

		//	Compute the median
		D_ASSERT(aggr_input_data.bind_data);
		auto &bind_data = aggr_input_data.bind_data->Cast<QuantileBindData>();

<<<<<<< HEAD
		D_ASSERT(bind_data.quantiles.size() == 1);
		const auto &quantile = bind_data.quantiles[0];
		MEDIAN_TYPE med;
		if (gstate && gstate->HasTrees()) {
			med = gstate->template WindowScalar<MEDIAN_TYPE, false>(data, frame, n, result, quantile);
		} else {
			state.UpdateSkip(data, frame, included);
			med = state.template WindowScalar<MEDIAN_TYPE, false>(data, frame, n, result, quantile);
=======
		// We need a second index for the second pass.
		if (state.count > state.m.size()) {
			state.m.resize(state.count);
>>>>>>> af29e34f
		}

		//  Lazily initialise frame state
		state.SetPos(frame.end - frame.start);
		auto index2 = state.m.data();
		D_ASSERT(index2);

		// The replacement trick does not work on the second index because if
		// the median has changed, the previous order is not correct.
		// It is probably close, however, and so reuse is helpful.
		ReuseIndexes(index2, frames, prevs);
		std::partition(index2, index2 + state.count, included);

		Interpolator<false> interp(quantile, n, false);

<<<<<<< HEAD
		// Compute mad from the second index
		using ID = QuantileIndirect<INPUT_TYPE>;
		ID indirect(data);
=======
		bool replace = false;
		if (frames.size() == 1 && frames[0].start == prevs[0].start + 1 && frames[0].end == prevs[0].end + 1) {
			//  Fixed frame size
			const auto j = ReplaceIndex(index, frames[0], prevs[0]);
			//	We can only replace if the number of NULLs has not changed
			if (included.AllValid() || included(prevs[0].start) == included(prevs[0].end)) {
				Interpolator<false> interp(q, prev_count, false);
				replace = CanReplace(index, data, j, interp.FRN, interp.CRN, included);
				if (replace) {
					state.count = prev_count;
				}
			}
		} else {
			ReuseIndexes(index, frames, prevs);
		}

		if (!replace && !included.AllValid()) {
			// Remove the NULLs
			state.count = std::partition(index, index + state.count, included) - index;
		}

		if (state.count) {
			Interpolator<false> interp(q, state.count, false);
>>>>>>> af29e34f

		using MAD = MadAccessor<INPUT_TYPE, RESULT_TYPE, MEDIAN_TYPE>;
		MAD mad(med);

		using MadIndirect = QuantileComposed<MAD, ID>;
		MadIndirect mad_indirect(mad, indirect);
		rdata[ridx] = interp.template Operation<idx_t, RESULT_TYPE, MadIndirect>(index2, result, mad_indirect);

<<<<<<< HEAD
		//	Prev is used by both skip lists and increments
		prev = frame;
=======
			using MadIndirect = QuantileComposed<MAD, ID>;
			MadIndirect mad_indirect(mad, indirect);
			rdata[ridx] = interp.template Operation<idx_t, RESULT_TYPE, MadIndirect>(index2, result, mad_indirect);
		} else {
			rmask.Set(ridx, false);
		}

		prevs = frames;
>>>>>>> af29e34f
	}
};

unique_ptr<FunctionData> BindMedian(ClientContext &context, AggregateFunction &function,
                                    vector<unique_ptr<Expression>> &arguments) {
	return make_uniq<QuantileBindData>(Value::DECIMAL(int16_t(5), 2, 1));
}

template <typename INPUT_TYPE, typename MEDIAN_TYPE, typename TARGET_TYPE>
AggregateFunction GetTypedMedianAbsoluteDeviationAggregateFunction(const LogicalType &input_type,
                                                                   const LogicalType &target_type) {
	using STATE = QuantileState<INPUT_TYPE, INPUT_TYPE>;
	using OP = MedianAbsoluteDeviationOperation<MEDIAN_TYPE>;
	auto fun = AggregateFunction::UnaryAggregateDestructor<STATE, INPUT_TYPE, TARGET_TYPE, OP>(input_type, target_type);
	fun.bind = BindMedian;
	fun.order_dependent = AggregateOrderDependent::NOT_ORDER_DEPENDENT;
	fun.window = AggregateFunction::UnaryWindow<STATE, INPUT_TYPE, TARGET_TYPE, OP>;
	fun.wininit = OP::template WindowInit<STATE, INPUT_TYPE>;
	return fun;
}

AggregateFunction GetMedianAbsoluteDeviationAggregateFunction(const LogicalType &type) {
	switch (type.id()) {
	case LogicalTypeId::FLOAT:
		return GetTypedMedianAbsoluteDeviationAggregateFunction<float, float, float>(type, type);
	case LogicalTypeId::DOUBLE:
		return GetTypedMedianAbsoluteDeviationAggregateFunction<double, double, double>(type, type);
	case LogicalTypeId::DECIMAL:
		switch (type.InternalType()) {
		case PhysicalType::INT16:
			return GetTypedMedianAbsoluteDeviationAggregateFunction<int16_t, int16_t, int16_t>(type, type);
		case PhysicalType::INT32:
			return GetTypedMedianAbsoluteDeviationAggregateFunction<int32_t, int32_t, int32_t>(type, type);
		case PhysicalType::INT64:
			return GetTypedMedianAbsoluteDeviationAggregateFunction<int64_t, int64_t, int64_t>(type, type);
		case PhysicalType::INT128:
			return GetTypedMedianAbsoluteDeviationAggregateFunction<hugeint_t, hugeint_t, hugeint_t>(type, type);
		default:
			throw NotImplementedException("Unimplemented Median Absolute Deviation DECIMAL aggregate");
		}
		break;

	case LogicalTypeId::DATE:
		return GetTypedMedianAbsoluteDeviationAggregateFunction<date_t, timestamp_t, interval_t>(type,
		                                                                                         LogicalType::INTERVAL);
	case LogicalTypeId::TIMESTAMP:
	case LogicalTypeId::TIMESTAMP_TZ:
		return GetTypedMedianAbsoluteDeviationAggregateFunction<timestamp_t, timestamp_t, interval_t>(
		    type, LogicalType::INTERVAL);
	case LogicalTypeId::TIME:
	case LogicalTypeId::TIME_TZ:
		return GetTypedMedianAbsoluteDeviationAggregateFunction<dtime_t, dtime_t, interval_t>(type,
		                                                                                      LogicalType::INTERVAL);

	default:
		throw NotImplementedException("Unimplemented Median Absolute Deviation aggregate");
	}
}

unique_ptr<FunctionData> BindMedianDecimal(ClientContext &context, AggregateFunction &function,
                                           vector<unique_ptr<Expression>> &arguments) {
	auto bind_data = BindMedian(context, function, arguments);

	function = GetDiscreteQuantileAggregateFunction(arguments[0]->return_type);
	function.name = "median";
	function.serialize = QuantileBindData::SerializeDecimal;
	function.deserialize = QuantileBindData::Deserialize;
	function.order_dependent = AggregateOrderDependent::NOT_ORDER_DEPENDENT;
	return bind_data;
}

unique_ptr<FunctionData> BindMedianAbsoluteDeviationDecimal(ClientContext &context, AggregateFunction &function,
                                                            vector<unique_ptr<Expression>> &arguments) {
	function = GetMedianAbsoluteDeviationAggregateFunction(arguments[0]->return_type);
	function.name = "mad";
	function.order_dependent = AggregateOrderDependent::NOT_ORDER_DEPENDENT;
	return BindMedian(context, function, arguments);
}

static const Value &CheckQuantile(const Value &quantile_val) {
	if (quantile_val.IsNull()) {
		throw BinderException("QUANTILE parameter cannot be NULL");
	}
	auto quantile = quantile_val.GetValue<double>();
	if (quantile < -1 || quantile > 1) {
		throw BinderException("QUANTILE can only take parameters in the range [-1, 1]");
	}
	if (Value::IsNan(quantile)) {
		throw BinderException("QUANTILE parameter cannot be NaN");
	}

	return quantile_val;
}

unique_ptr<FunctionData> BindQuantile(ClientContext &context, AggregateFunction &function,
                                      vector<unique_ptr<Expression>> &arguments) {
	if (arguments[1]->HasParameter()) {
		throw ParameterNotResolvedException();
	}
	if (!arguments[1]->IsFoldable()) {
		throw BinderException("QUANTILE can only take constant parameters");
	}
	Value quantile_val = ExpressionExecutor::EvaluateScalar(context, *arguments[1]);
	vector<Value> quantiles;
	if (quantile_val.type().id() != LogicalTypeId::LIST) {
		quantiles.push_back(CheckQuantile(quantile_val));
	} else {
		for (const auto &element_val : ListValue::GetChildren(quantile_val)) {
			quantiles.push_back(CheckQuantile(element_val));
		}
	}

	Function::EraseArgument(function, arguments, arguments.size() - 1);
	return make_uniq<QuantileBindData>(quantiles);
}

unique_ptr<FunctionData> BindDiscreteQuantileDecimal(ClientContext &context, AggregateFunction &function,
                                                     vector<unique_ptr<Expression>> &arguments) {
	auto bind_data = BindQuantile(context, function, arguments);
	function = GetDiscreteQuantileAggregateFunction(arguments[0]->return_type);
	function.name = "quantile_disc";
	function.serialize = QuantileBindData::SerializeDecimal;
	function.deserialize = QuantileBindData::Deserialize;
	function.order_dependent = AggregateOrderDependent::NOT_ORDER_DEPENDENT;
	return bind_data;
}

unique_ptr<FunctionData> BindDiscreteQuantileDecimalList(ClientContext &context, AggregateFunction &function,
                                                         vector<unique_ptr<Expression>> &arguments) {
	auto bind_data = BindQuantile(context, function, arguments);
	function = GetDiscreteQuantileListAggregateFunction(arguments[0]->return_type);
	function.name = "quantile_disc";
	function.serialize = QuantileBindData::SerializeDecimal;
	function.deserialize = QuantileBindData::Deserialize;
	function.order_dependent = AggregateOrderDependent::NOT_ORDER_DEPENDENT;
	return bind_data;
}

unique_ptr<FunctionData> BindContinuousQuantileDecimal(ClientContext &context, AggregateFunction &function,
                                                       vector<unique_ptr<Expression>> &arguments) {
	auto bind_data = BindQuantile(context, function, arguments);
	function = GetContinuousQuantileAggregateFunction(arguments[0]->return_type);
	function.name = "quantile_cont";
	function.serialize = QuantileBindData::SerializeDecimal;
	function.deserialize = QuantileBindData::Deserialize;
	function.order_dependent = AggregateOrderDependent::NOT_ORDER_DEPENDENT;
	return bind_data;
}

unique_ptr<FunctionData> BindContinuousQuantileDecimalList(ClientContext &context, AggregateFunction &function,
                                                           vector<unique_ptr<Expression>> &arguments) {
	auto bind_data = BindQuantile(context, function, arguments);
	function = GetContinuousQuantileListAggregateFunction(arguments[0]->return_type);
	function.name = "quantile_cont";
	function.serialize = QuantileBindData::SerializeDecimal;
	function.deserialize = QuantileBindData::Deserialize;
	function.order_dependent = AggregateOrderDependent::NOT_ORDER_DEPENDENT;
	return bind_data;
}

static bool CanInterpolate(const LogicalType &type) {
	switch (type.id()) {
	case LogicalTypeId::INTERVAL:
	case LogicalTypeId::VARCHAR:
		return false;
	default:
		return true;
	}
}

AggregateFunction GetMedianAggregate(const LogicalType &type) {
	auto fun = CanInterpolate(type) ? GetContinuousQuantileAggregateFunction(type)
	                                : GetDiscreteQuantileAggregateFunction(type);
	fun.bind = BindMedian;
	fun.serialize = QuantileBindData::Serialize;
	fun.deserialize = QuantileBindData::Deserialize;
	return fun;
}

AggregateFunction GetDiscreteQuantileAggregate(const LogicalType &type) {
	auto fun = GetDiscreteQuantileAggregateFunction(type);
	fun.bind = BindQuantile;
	fun.serialize = QuantileBindData::Serialize;
	fun.deserialize = QuantileBindData::Deserialize;
	// temporarily push an argument so we can bind the actual quantile
	fun.arguments.emplace_back(LogicalType::DOUBLE);
	fun.order_dependent = AggregateOrderDependent::NOT_ORDER_DEPENDENT;
	return fun;
}

AggregateFunction GetDiscreteQuantileListAggregate(const LogicalType &type) {
	auto fun = GetDiscreteQuantileListAggregateFunction(type);
	fun.bind = BindQuantile;
	fun.serialize = QuantileBindData::Serialize;
	fun.deserialize = QuantileBindData::Deserialize;
	// temporarily push an argument so we can bind the actual quantile
	auto list_of_double = LogicalType::LIST(LogicalType::DOUBLE);
	fun.arguments.push_back(list_of_double);
	fun.order_dependent = AggregateOrderDependent::NOT_ORDER_DEPENDENT;
	return fun;
}

AggregateFunction GetContinuousQuantileAggregate(const LogicalType &type) {
	auto fun = GetContinuousQuantileAggregateFunction(type);
	fun.bind = BindQuantile;
	fun.serialize = QuantileBindData::Serialize;
	fun.deserialize = QuantileBindData::Deserialize;
	// temporarily push an argument so we can bind the actual quantile
	fun.arguments.emplace_back(LogicalType::DOUBLE);
	fun.order_dependent = AggregateOrderDependent::NOT_ORDER_DEPENDENT;
	return fun;
}

AggregateFunction GetContinuousQuantileListAggregate(const LogicalType &type) {
	auto fun = GetContinuousQuantileListAggregateFunction(type);
	fun.bind = BindQuantile;
	fun.serialize = QuantileBindData::Serialize;
	fun.deserialize = QuantileBindData::Deserialize;
	// temporarily push an argument so we can bind the actual quantile
	auto list_of_double = LogicalType::LIST(LogicalType::DOUBLE);
	fun.arguments.push_back(list_of_double);
	fun.order_dependent = AggregateOrderDependent::NOT_ORDER_DEPENDENT;
	return fun;
}

AggregateFunction GetQuantileDecimalAggregate(const vector<LogicalType> &arguments, const LogicalType &return_type,
                                              bind_aggregate_function_t bind) {
	AggregateFunction fun(arguments, return_type, nullptr, nullptr, nullptr, nullptr, nullptr, nullptr, bind);
	fun.bind = bind;
	fun.serialize = QuantileBindData::Serialize;
	fun.deserialize = QuantileBindData::Deserialize;
	fun.order_dependent = AggregateOrderDependent::NOT_ORDER_DEPENDENT;
	return fun;
}

vector<LogicalType> GetQuantileTypes() {
	return {LogicalType::TINYINT,   LogicalType::SMALLINT, LogicalType::INTEGER,      LogicalType::BIGINT,
	        LogicalType::HUGEINT,   LogicalType::FLOAT,    LogicalType::DOUBLE,       LogicalType::DATE,
	        LogicalType::TIMESTAMP, LogicalType::TIME,     LogicalType::TIMESTAMP_TZ, LogicalType::TIME_TZ,
	        LogicalType::INTERVAL,  LogicalType::VARCHAR};
}

AggregateFunctionSet MedianFun::GetFunctions() {
	AggregateFunctionSet median("median");
	median.AddFunction(
	    GetQuantileDecimalAggregate({LogicalTypeId::DECIMAL}, LogicalTypeId::DECIMAL, BindMedianDecimal));
	for (const auto &type : GetQuantileTypes()) {
		median.AddFunction(GetMedianAggregate(type));
	}
	return median;
}

AggregateFunctionSet QuantileDiscFun::GetFunctions() {
	AggregateFunctionSet quantile_disc("quantile_disc");
	quantile_disc.AddFunction(GetQuantileDecimalAggregate({LogicalTypeId::DECIMAL, LogicalType::DOUBLE},
	                                                      LogicalTypeId::DECIMAL, BindDiscreteQuantileDecimal));
	quantile_disc.AddFunction(
	    GetQuantileDecimalAggregate({LogicalTypeId::DECIMAL, LogicalType::LIST(LogicalType::DOUBLE)},
	                                LogicalType::LIST(LogicalTypeId::DECIMAL), BindDiscreteQuantileDecimalList));
	for (const auto &type : GetQuantileTypes()) {
		quantile_disc.AddFunction(GetDiscreteQuantileAggregate(type));
		quantile_disc.AddFunction(GetDiscreteQuantileListAggregate(type));
	}
	return quantile_disc;
	// quantile
}

AggregateFunctionSet QuantileContFun::GetFunctions() {
	AggregateFunctionSet quantile_cont("quantile_cont");
	quantile_cont.AddFunction(GetQuantileDecimalAggregate({LogicalTypeId::DECIMAL, LogicalType::DOUBLE},
	                                                      LogicalTypeId::DECIMAL, BindContinuousQuantileDecimal));
	quantile_cont.AddFunction(
	    GetQuantileDecimalAggregate({LogicalTypeId::DECIMAL, LogicalType::LIST(LogicalType::DOUBLE)},
	                                LogicalType::LIST(LogicalTypeId::DECIMAL), BindContinuousQuantileDecimalList));

	for (const auto &type : GetQuantileTypes()) {
		if (CanInterpolate(type)) {
			quantile_cont.AddFunction(GetContinuousQuantileAggregate(type));
			quantile_cont.AddFunction(GetContinuousQuantileListAggregate(type));
		}
	}
	return quantile_cont;
}

AggregateFunctionSet MadFun::GetFunctions() {
	AggregateFunctionSet mad("mad");
	mad.AddFunction(AggregateFunction({LogicalTypeId::DECIMAL}, LogicalTypeId::DECIMAL, nullptr, nullptr, nullptr,
	                                  nullptr, nullptr, nullptr, BindMedianAbsoluteDeviationDecimal));

	const vector<LogicalType> MAD_TYPES = {LogicalType::FLOAT,     LogicalType::DOUBLE, LogicalType::DATE,
	                                       LogicalType::TIMESTAMP, LogicalType::TIME,   LogicalType::TIMESTAMP_TZ,
	                                       LogicalType::TIME_TZ};
	for (const auto &type : MAD_TYPES) {
		mad.AddFunction(GetMedianAbsoluteDeviationAggregateFunction(type));
	}
	return mad;
}

} // namespace duckdb<|MERGE_RESOLUTION|>--- conflicted
+++ resolved
@@ -40,12 +40,8 @@
 	return Interval::FromMicro(Interval::GetMicro(lhs) - Interval::GetMicro(rhs));
 }
 
-<<<<<<< HEAD
-=======
 struct FrameSet {
-	using Frames = vector<FrameBounds>;
-
-	inline explicit FrameSet(const Frames &frames_p) : frames(frames_p) {
+	inline explicit FrameSet(const IncludedFrames &frames_p) : frames(frames_p) {
 	}
 
 	inline idx_t Size() const {
@@ -66,45 +62,9 @@
 		}
 		return false;
 	}
-	const Frames &frames;
-};
-
-template <typename SAVE_TYPE>
-struct QuantileState {
-	using SaveType = SAVE_TYPE;
-
-	// Regular aggregation
-	vector<SaveType> v;
-
-	// Windowing state
-	vector<FrameBounds> prevs;
-
-	// Windowed Quantile indirection
-	vector<idx_t> w;
-	idx_t count;
-
-	// Windowed MAD indirection
-	vector<idx_t> m;
-
-	QuantileState() : count(0) {
-	}
-
-	~QuantileState() {
-	}
-
-	inline void SetCount(const vector<FrameBounds> &frames) {
-		//	TODO: Hack around PerfectAggregateHashTable memory leak
-		if (prevs.empty()) {
-			prevs.resize(1);
-		}
-		count = FrameSet(frames).Size();
-		if (count >= w.size()) {
-			w.resize(count);
-		}
-	}
-};
-
->>>>>>> af29e34f
+	const IncludedFrames &frames;
+};
+
 struct QuantileIncluded {
 	inline explicit QuantileIncluded(const ValidityMask &fmask_p, const ValidityMask &dmask_p)
 	    : fmask(fmask_p), dmask(dmask_p) {
@@ -145,7 +105,7 @@
 	}
 };
 
-void ReuseIndexes(idx_t *index, const vector<FrameBounds> &currs, const vector<FrameBounds> &prevs) {
+void ReuseIndexes(idx_t *index, const IncludedFrames &currs, const IncludedFrames &prevs) {
 
 	//  Copy overlapping indices by scanning the previous set and copying down into holes.
 	//	We copy instead of leaving gaps in case there are fewer values in the current frame.
@@ -579,7 +539,7 @@
 			std::iota(sorted.begin(), sorted.end(), 0);
 		} else {
 			size_t valid = 0;
-			QuantileIncluded included(filter_mask, data_mask, 0);
+			QuantileIncluded included(filter_mask, data_mask);
 			for (ElementType i = 0; i < count; ++i) {
 				if (included(i)) {
 					sorted[valid++] = i;
@@ -682,24 +642,24 @@
 	// Windowed Quantile skip lists
 	using PointerType = const InputType *;
 	using SkipListType = duckdb_skiplistlib::skip_list::HeadNode<PointerType, PointerLess<PointerType>>;
-	FrameBounds prev;
+	IncludedFrames prevs;
 	unique_ptr<SkipListType> s;
 	mutable vector<PointerType> dest;
 
 	// Windowed MAD indirection
-	idx_t pos;
+	idx_t count;
 	vector<idx_t> m;
 
-	QuantileState() : pos(0) {
+	QuantileState() : count(0) {
 	}
 
 	~QuantileState() {
 	}
 
-	inline void SetPos(size_t pos_p) {
-		pos = pos_p;
-		if (pos >= m.size()) {
-			m.resize(pos);
+	inline void SetCount(size_t count_p) {
+		count = count_p;
+		if (count >= m.size()) {
+			m.resize(count);
 		}
 	}
 
@@ -711,39 +671,53 @@
 		return *s;
 	}
 
-	void UpdateSkip(const INPUT_TYPE *data, const FrameBounds &frame, const QuantileIncluded &included) {
+	struct SkipListUpdater {
+		SkipListType &skip;
+		const INPUT_TYPE *data;
+		const QuantileIncluded &included;
+
+		inline SkipListUpdater(SkipListType &skip, const INPUT_TYPE *data, const QuantileIncluded &included)
+		    : skip(skip), data(data), included(included) {
+		}
+
+		inline void Neither(idx_t begin, idx_t end) {
+		}
+
+		inline void Left(idx_t begin, idx_t end) {
+			for (; begin < end; ++begin) {
+				if (included(begin)) {
+					skip.remove(data + begin);
+				}
+			}
+		}
+
+		inline void Right(idx_t begin, idx_t end) {
+			for (; begin < end; ++begin) {
+				if (included(begin)) {
+					skip.insert(data + begin);
+				}
+			}
+		}
+
+		inline void Both(idx_t begin, idx_t end) {
+		}
+	};
+
+	void UpdateSkip(const INPUT_TYPE *data, const IncludedFrames &frames, const QuantileIncluded &included) {
 		//	No overlap, or no data
-		if (!s || prev.end <= frame.start || frame.end <= prev.start) {
+		if (!s || prevs.back().end <= frames.front().start || frames.back().end <= prevs.front().start) {
 			auto &skip = GetSkipList(true);
-			for (auto i = frame.start; i < frame.end; ++i) {
-				if (included(i)) {
-					skip.insert(data + i);
+			for (const auto &frame : frames) {
+				for (auto i = frame.start; i < frame.end; ++i) {
+					if (included(i)) {
+						skip.insert(data + i);
+					}
 				}
 			}
 		} else {
 			auto &skip = GetSkipList();
-			//	Remove old data
-			for (auto i = prev.start; i < frame.start; ++i) {
-				if (included(i)) {
-					skip.remove(data + i);
-				}
-			}
-			for (auto i = frame.end; i < prev.end; ++i) {
-				if (included(i)) {
-					skip.remove(data + i);
-				}
-			}
-			//	Add new data
-			for (auto i = frame.start; i < prev.start; ++i) {
-				if (included(i)) {
-					skip.insert(data + i);
-				}
-			}
-			for (auto i = prev.end; i < frame.end; ++i) {
-				if (included(i)) {
-					skip.insert(data + i);
-				}
-			}
+			SkipListUpdater updater(skip, data, included);
+			AggregateExecutor::IntersectFrames(prevs, frames, updater);
 		}
 	}
 
@@ -752,13 +726,13 @@
 	}
 
 	template <typename RESULT_TYPE, bool DISCRETE>
-	RESULT_TYPE WindowScalar(const INPUT_TYPE *data, const FrameBounds &frame, const idx_t n, Vector &result,
+	RESULT_TYPE WindowScalar(const INPUT_TYPE *data, const IncludedFrames &frames, const idx_t n, Vector &result,
 	                         const QuantileValue &q) const {
 		D_ASSERT(n > 0);
 		if (qst32) {
-			return qst32->WindowScalar<INPUT_TYPE, RESULT_TYPE, DISCRETE>(data, frame, n, result, q);
+			return qst32->WindowScalar<INPUT_TYPE, RESULT_TYPE, DISCRETE>(data, frames[0], n, result, q);
 		} else if (qst64) {
-			return qst64->WindowScalar<INPUT_TYPE, RESULT_TYPE, DISCRETE>(data, frame, n, result, q);
+			return qst64->WindowScalar<INPUT_TYPE, RESULT_TYPE, DISCRETE>(data, frames[0], n, result, q);
 		} else if (s) {
 			// Find the position(s) needed
 			Interpolator<DISCRETE> interp(q, s->size(), false);
@@ -770,7 +744,7 @@
 	}
 
 	template <typename CHILD_TYPE, bool DISCRETE>
-	void WindowList(const INPUT_TYPE *data, const FrameBounds &frame, const idx_t n, Vector &list, const idx_t lidx,
+	void WindowList(const INPUT_TYPE *data, const IncludedFrames &frames, const idx_t n, Vector &list, const idx_t lidx,
 	                const QuantileBindData &bind_data) const {
 		D_ASSERT(n > 0);
 		// Result is a constant LIST<CHILD_TYPE> with a fixed length
@@ -786,7 +760,7 @@
 
 		for (const auto &q : bind_data.order) {
 			const auto &quantile = bind_data.quantiles[q];
-			rdata[lentry.offset + q] = WindowScalar<CHILD_TYPE, DISCRETE>(data, frame, n, result, quantile);
+			rdata[lentry.offset + q] = WindowScalar<CHILD_TYPE, DISCRETE>(data, frames, n, result, quantile);
 		}
 	}
 };
@@ -858,14 +832,19 @@
 		}
 	}
 
-	static idx_t FrameSize(const QuantileIncluded &included, const FrameBounds &frame) {
+	static idx_t FrameSize(const QuantileIncluded &included, const IncludedFrames &frames) {
 		//	Count the number of valid values
-		auto n = frame.end - frame.start;
-		if (!included.AllValid()) {
+		idx_t n = 0;
+		if (included.AllValid()) {
+			for (const auto &frame : frames) {
+				n += frame.end  - frame.start;
+			}
+		} else {
 			//	NULLs or FILTERed values,
-			n = 0;
-			for (auto i = frame.start; i < frame.end; ++i) {
-				n += included(i);
+			for (const auto &frame : frames) {
+				for (auto i = frame.start; i < frame.end; ++i) {
+					n += included(i);
+				}
 			}
 		}
 
@@ -901,32 +880,14 @@
 
 	template <class STATE, class INPUT_TYPE, class RESULT_TYPE>
 	static void Window(const INPUT_TYPE *data, const ValidityMask &fmask, const ValidityMask &dmask,
-<<<<<<< HEAD
-	                   AggregateInputData &aggr_input_data, STATE &state, const FrameBounds &frame, Vector &result,
-	                   idx_t ridx, const STATE *gstate) {
-		QuantileIncluded included(fmask, dmask, 0);
-		const auto n = FrameSize(included, frame);
-=======
-	                   AggregateInputData &aggr_input_data, STATE &state, const vector<FrameBounds> &frames,
-	                   Vector &result, idx_t ridx) {
-		auto rdata = FlatVector::GetData<RESULT_TYPE>(result);
-		auto &rmask = FlatVector::Validity(result);
-
+	                   AggregateInputData &aggr_input_data, STATE &state, const IncludedFrames &frames,
+	                   Vector &result, idx_t ridx, const STATE *gstate) {
 		QuantileIncluded included(fmask, dmask);
-
-		//  Lazily initialise frame state
-		const auto prev_count = state.count;
-		auto &prevs = state.prevs;
-		state.SetCount(frames);
-
-		auto index = state.w.data();
-		D_ASSERT(index);
->>>>>>> af29e34f
+		const auto n = FrameSize(included, frames);
 
 		D_ASSERT(aggr_input_data.bind_data);
 		auto &bind_data = aggr_input_data.bind_data->Cast<QuantileBindData>();
 
-<<<<<<< HEAD
 		auto rdata = FlatVector::GetData<RESULT_TYPE>(result);
 		auto &rmask = FlatVector::Validity(result);
 
@@ -934,49 +895,20 @@
 			rmask.Set(ridx, false);
 			return;
 		}
-=======
-		// Find the two positions needed
-		const auto &q = bind_data.quantiles[0];
-
-		bool replace = false;
-		if (frames.size() == 1 && frames[0].start == prevs[0].start + 1 && frames[0].end == prevs[0].end + 1) {
-			//  Fixed frame size
-			const auto j = ReplaceIndex(index, frames[0], prevs[0]);
-			//	We can only replace if the number of NULLs has not changed
-			if (included.AllValid() || included(prevs[0].start) == included(prevs[0].end)) {
-				Interpolator<DISCRETE> interp(q, prev_count, false);
-				replace = CanReplace(index, data, j, interp.FRN, interp.CRN, included);
-				if (replace) {
-					state.count = prev_count;
-				}
-			}
-		} else {
-			ReuseIndexes(index, frames, prevs);
-		}
-
-		if (!replace && !included.AllValid()) {
-			// Remove the NULLs
-			state.count = std::partition(index, index + state.count, included) - index;
-		}
-		if (state.count) {
-			Interpolator<DISCRETE> interp(q, state.count, false);
->>>>>>> af29e34f
 
 		const auto &quantile = bind_data.quantiles[0];
-		if (gstate && gstate->HasTrees()) {
-			rdata[ridx] = gstate->template WindowScalar<RESULT_TYPE, DISCRETE>(data, frame, n, result, quantile);
+		if (gstate && gstate->HasTrees() && frames.size() == 1) {
+			rdata[ridx] = gstate->template WindowScalar<RESULT_TYPE, DISCRETE>(data, frames, n, result, quantile);
 		} else {
 			//	Update the skip list
-			state.UpdateSkip(data, frame, included);
+			state.UpdateSkip(data, frames, included);
 
 			// Find the position(s) needed
-			rdata[ridx] = state.template WindowScalar<RESULT_TYPE, DISCRETE>(data, frame, n, result, quantile);
+			rdata[ridx] = state.template WindowScalar<RESULT_TYPE, DISCRETE>(data, frames, n, result, quantile);
 
 			//	Save the previous state for next time
-			state.prev = frame;
-		}
-
-		prevs = frames;
+			state.prevs = frames;
+		}
 	}
 };
 
@@ -1076,14 +1008,13 @@
 
 	template <class STATE, class INPUT_TYPE, class RESULT_TYPE>
 	static void Window(const INPUT_TYPE *data, const ValidityMask &fmask, const ValidityMask &dmask,
-<<<<<<< HEAD
-	                   AggregateInputData &aggr_input_data, STATE &state, const FrameBounds &frame, Vector &list,
-	                   idx_t lidx, const STATE *gstate) {
+	                   AggregateInputData &aggr_input_data, STATE &state, const IncludedFrames &frames,
+	                   Vector &list, idx_t lidx, const STATE *gstate) {
 		D_ASSERT(aggr_input_data.bind_data);
 		auto &bind_data = aggr_input_data.bind_data->Cast<QuantileBindData>();
 
-		QuantileIncluded included(fmask, dmask, 0);
-		const auto n = FrameSize(included, frame);
+		QuantileIncluded included(fmask, dmask);
+		const auto n = FrameSize(included, frames);
 
 		// Result is a constant LIST<RESULT_TYPE> with a fixed length
 		if (!n) {
@@ -1092,106 +1023,14 @@
 			return;
 		}
 
-		if (gstate && gstate->HasTrees()) {
-			gstate->template WindowList<CHILD_TYPE, DISCRETE>(data, frame, n, list, lidx, bind_data);
-=======
-	                   AggregateInputData &aggr_input_data, STATE &state, const vector<FrameBounds> &frames,
-	                   Vector &list, idx_t lidx) {
-		D_ASSERT(aggr_input_data.bind_data);
-		auto &bind_data = aggr_input_data.bind_data->Cast<QuantileBindData>();
-
-		QuantileIncluded included(fmask, dmask);
-
-		// Result is a constant LIST<RESULT_TYPE> with a fixed length
-		auto ldata = FlatVector::GetData<RESULT_TYPE>(list);
-		auto &lmask = FlatVector::Validity(list);
-		auto &lentry = ldata[lidx];
-		lentry.offset = ListVector::GetListSize(list);
-		lentry.length = bind_data.quantiles.size();
-
-		ListVector::Reserve(list, lentry.offset + lentry.length);
-		ListVector::SetListSize(list, lentry.offset + lentry.length);
-		auto &result = ListVector::GetEntry(list);
-		auto rdata = FlatVector::GetData<CHILD_TYPE>(result);
-
-		//  Lazily initialise frame state
-		const auto prev_count = state.count;
-		auto &prevs = state.prevs;
-		state.SetCount(frames);
-
-		auto index = state.w.data();
-
-		// We can generalise replacement for quantile lists by observing that when a replacement is
-		// valid for a single quantile, it is valid for all quantiles greater/less than that quantile
-		// based on whether the insertion is below/above the quantile location.
-		// So if a replaced index in an IQR is located between Q25 and Q50, but has a value below Q25,
-		// then Q25 must be recomputed, but Q50 and Q75 are unaffected.
-		// For a single element list, this reduces to the scalar case.
-		std::pair<idx_t, idx_t> replaceable {state.count, 0};
-		if (frames.size() == 1 && frames[0].start == prevs[0].start + 1 && frames[0].end == prevs[0].end + 1) {
-			//  Fixed frame size
-			const auto j = ReplaceIndex(index, frames[0], prevs[0]);
-			//	We can only replace if the number of NULLs has not changed
-			if (included.AllValid() || included(prevs[0].start) == included(prevs[0].end)) {
-				for (const auto &q : bind_data.order) {
-					const auto &quantile = bind_data.quantiles[q];
-					Interpolator<DISCRETE> interp(quantile, prev_count, false);
-					const auto replace = CanReplace(index, data, j, interp.FRN, interp.CRN, included);
-					if (replace < 0) {
-						//	Replacement is before this quantile, so the rest will be replaceable too.
-						replaceable.first = MinValue(replaceable.first, interp.FRN);
-						replaceable.second = prev_count;
-						break;
-					} else if (replace > 0) {
-						//	Replacement is after this quantile, so everything before it is replaceable too.
-						replaceable.first = 0;
-						replaceable.second = MaxValue(replaceable.second, interp.CRN);
-					}
-				}
-				if (replaceable.first < replaceable.second) {
-					state.count = prev_count;
-				}
-			}
-		} else {
-			ReuseIndexes(index, frames, prevs);
-		}
-
-		if (replaceable.first >= replaceable.second && !included.AllValid()) {
-			// Remove the NULLs
-			state.count = std::partition(index, index + state.count, included) - index;
-		}
-
-		if (state.count) {
-			using ID = QuantileIndirect<INPUT_TYPE>;
-			ID indirect(data);
-			for (const auto &q : bind_data.order) {
-				const auto &quantile = bind_data.quantiles[q];
-				Interpolator<DISCRETE> interp(quantile, state.count, false);
-				if (replaceable.first <= interp.FRN && interp.CRN <= replaceable.second) {
-					rdata[lentry.offset + q] = interp.template Replace<idx_t, CHILD_TYPE, ID>(index, result, indirect);
-				} else {
-					// Make sure we don't disturb any replacements
-					if (replaceable.first < replaceable.second) {
-						if (interp.FRN < replaceable.first) {
-							interp.end = replaceable.first;
-						}
-						if (replaceable.second < interp.CRN) {
-							interp.begin = replaceable.second;
-						}
-					}
-					rdata[lentry.offset + q] =
-					    interp.template Operation<idx_t, CHILD_TYPE, ID>(index, result, indirect);
-				}
-			}
->>>>>>> af29e34f
+		if (gstate && gstate->HasTrees() && frames.size() == 1) {
+			gstate->template WindowList<CHILD_TYPE, DISCRETE>(data, frames, n, list, lidx, bind_data);
 		} else {
 			//
-			state.UpdateSkip(data, frame, included);
-			state.template WindowList<CHILD_TYPE, DISCRETE>(data, frame, n, list, lidx, bind_data);
-			state.prev = frame;
-		}
-
-		prevs = frames;
+			state.UpdateSkip(data, frames, included);
+			state.template WindowList<CHILD_TYPE, DISCRETE>(data, frames, n, list, lidx, bind_data);
+			state.prevs = frames;
+		}
 	}
 };
 
@@ -1463,97 +1302,50 @@
 
 	template <class STATE, class INPUT_TYPE, class RESULT_TYPE>
 	static void Window(const INPUT_TYPE *data, const ValidityMask &fmask, const ValidityMask &dmask,
-<<<<<<< HEAD
-	                   AggregateInputData &aggr_input_data, STATE &state, const FrameBounds &frame, Vector &result,
+	                   AggregateInputData &aggr_input_data, STATE &state, const IncludedFrames &frames, Vector &result,
 	                   idx_t ridx, const STATE *gstate) {
-=======
-	                   AggregateInputData &aggr_input_data, STATE &state, const vector<FrameBounds> &frames,
-	                   Vector &result, idx_t ridx) {
->>>>>>> af29e34f
 		auto rdata = FlatVector::GetData<RESULT_TYPE>(result);
 
-<<<<<<< HEAD
-		QuantileIncluded included(fmask, dmask, 0);
-		const auto n = FrameSize(included, frame);
-
-		auto &prev = state.prev;
+		QuantileIncluded included(fmask, dmask);
+		const auto n = FrameSize(included, frames);
 
 		if (!n) {
 			auto &rmask = FlatVector::Validity(result);
 			rmask.Set(ridx, false);
 			return;
 		}
-=======
-		QuantileIncluded included(fmask, dmask);
-
-		//  Lazily initialise frame state
-		auto prev_count = state.count;
-		auto &prevs = state.prevs;
-		state.SetCount(frames);
->>>>>>> af29e34f
 
 		//	Compute the median
 		D_ASSERT(aggr_input_data.bind_data);
 		auto &bind_data = aggr_input_data.bind_data->Cast<QuantileBindData>();
 
-<<<<<<< HEAD
 		D_ASSERT(bind_data.quantiles.size() == 1);
 		const auto &quantile = bind_data.quantiles[0];
 		MEDIAN_TYPE med;
-		if (gstate && gstate->HasTrees()) {
-			med = gstate->template WindowScalar<MEDIAN_TYPE, false>(data, frame, n, result, quantile);
+		if (gstate && gstate->HasTrees() && frames.size() == 1) {
+			med = gstate->template WindowScalar<MEDIAN_TYPE, false>(data, frames, n, result, quantile);
 		} else {
-			state.UpdateSkip(data, frame, included);
-			med = state.template WindowScalar<MEDIAN_TYPE, false>(data, frame, n, result, quantile);
-=======
-		// We need a second index for the second pass.
-		if (state.count > state.m.size()) {
-			state.m.resize(state.count);
->>>>>>> af29e34f
+			state.UpdateSkip(data, frames, included);
+			med = state.template WindowScalar<MEDIAN_TYPE, false>(data, frames, n, result, quantile);
 		}
 
 		//  Lazily initialise frame state
-		state.SetPos(frame.end - frame.start);
+		state.SetCount(frames.back().end - frames.front().start);
 		auto index2 = state.m.data();
 		D_ASSERT(index2);
 
 		// The replacement trick does not work on the second index because if
 		// the median has changed, the previous order is not correct.
 		// It is probably close, however, and so reuse is helpful.
+		auto &prevs = state.prevs;
 		ReuseIndexes(index2, frames, prevs);
 		std::partition(index2, index2 + state.count, included);
 
 		Interpolator<false> interp(quantile, n, false);
 
-<<<<<<< HEAD
 		// Compute mad from the second index
 		using ID = QuantileIndirect<INPUT_TYPE>;
 		ID indirect(data);
-=======
-		bool replace = false;
-		if (frames.size() == 1 && frames[0].start == prevs[0].start + 1 && frames[0].end == prevs[0].end + 1) {
-			//  Fixed frame size
-			const auto j = ReplaceIndex(index, frames[0], prevs[0]);
-			//	We can only replace if the number of NULLs has not changed
-			if (included.AllValid() || included(prevs[0].start) == included(prevs[0].end)) {
-				Interpolator<false> interp(q, prev_count, false);
-				replace = CanReplace(index, data, j, interp.FRN, interp.CRN, included);
-				if (replace) {
-					state.count = prev_count;
-				}
-			}
-		} else {
-			ReuseIndexes(index, frames, prevs);
-		}
-
-		if (!replace && !included.AllValid()) {
-			// Remove the NULLs
-			state.count = std::partition(index, index + state.count, included) - index;
-		}
-
-		if (state.count) {
-			Interpolator<false> interp(q, state.count, false);
->>>>>>> af29e34f
 
 		using MAD = MadAccessor<INPUT_TYPE, RESULT_TYPE, MEDIAN_TYPE>;
 		MAD mad(med);
@@ -1562,19 +1354,8 @@
 		MadIndirect mad_indirect(mad, indirect);
 		rdata[ridx] = interp.template Operation<idx_t, RESULT_TYPE, MadIndirect>(index2, result, mad_indirect);
 
-<<<<<<< HEAD
 		//	Prev is used by both skip lists and increments
-		prev = frame;
-=======
-			using MadIndirect = QuantileComposed<MAD, ID>;
-			MadIndirect mad_indirect(mad, indirect);
-			rdata[ridx] = interp.template Operation<idx_t, RESULT_TYPE, MadIndirect>(index2, result, mad_indirect);
-		} else {
-			rmask.Set(ridx, false);
-		}
-
 		prevs = frames;
->>>>>>> af29e34f
 	}
 };
 
