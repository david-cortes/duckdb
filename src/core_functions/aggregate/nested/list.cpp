--- conflicted
+++ resolved
@@ -148,13 +148,8 @@
 }
 
 static void ListWindow(Vector inputs[], const ValidityMask &filter_mask, AggregateInputData &aggr_input_data,
-<<<<<<< HEAD
-                       idx_t input_count, data_ptr_t state, const FrameBounds &frame, Vector &result, idx_t rid,
-                       const_data_ptr_t) {
-=======
                        idx_t input_count, data_ptr_t state, const vector<FrameBounds> &frames, Vector &result,
-                       idx_t rid) {
->>>>>>> af29e34f
+                       idx_t rid, const_data_ptr_t gstate) {
 
 	auto &list_bind_data = aggr_input_data.bind_data->Cast<ListBindData>();
 	LinkedList linked_list;
