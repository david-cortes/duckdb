//===----------------------------------------------------------------------===//
//                         DuckDB
//
// mbedtls_wrapper.hpp
//
//
//===----------------------------------------------------------------------===//

#pragma once

#include "duckdb/common/typedefs.hpp"
#include "duckdb/common/optional_ptr.hpp"

#include <string>

namespace duckdb_mbedtls {

// class MbedTlsAesContext {
// public:
//	static MbedTlsAesContext CreateEncryptionContext(const std::string &key);
//	static MbedTlsAesContext CreateDecryptionContext(const std::string &key);
//
//	~MbedTlsAesContext();
//
// public:
//	void *context_ptr;
// };

class MbedTlsWrapper {
public:
	static void ComputeSha256Hash(const char *in, size_t in_len, char *out);
	static std::string ComputeSha256Hash(const std::string &file_content);
	static bool IsValidSha256Signature(const std::string &pubkey, const std::string &signature,
	                                   const std::string &sha256_hash);
	static void Hmac256(const char *key, size_t key_len, const char *message, size_t message_len, char *out);

	static constexpr size_t SHA256_HASH_BYTES = 32;

<<<<<<< HEAD
	// public:
	//	static void Encrypt(MbedTlsAesContext &context, unsigned char iv[16], unsigned char *in, size_t in_len);
	//	static void Decrypt(MbedTlsAesContext &context, unsigned char iv[16], unsigned char *in, size_t in_len);
=======
	class SHA256State {
	public:
		SHA256State();
		~SHA256State();
		void AddString(const std::string & str);
		std::string Finalize();
	private:
		void *sha_context;
	};
>>>>>>> 26931f7a
};

class MbedTlsGcmContext {
public:
	// trying to follow https://gist.github.com/unprovable/892a677d672990f46bca97194ae549bc
	MbedTlsGcmContext();
	MbedTlsGcmContext(const std::string &key);
	void Initialize(const std::string &key);
	~MbedTlsGcmContext();

public:
	void InitializeDecryption(duckdb::const_data_ptr_t iv, duckdb::idx_t iv_len);
	size_t Process(duckdb::const_data_ptr_t in, duckdb::idx_t in_len, duckdb::data_ptr_t out, duckdb::idx_t out_len);

private:
	duckdb::optional_ptr<char> context_ptr;
};

} // namespace duckdb_mbedtls<|MERGE_RESOLUTION|>--- conflicted
+++ resolved
@@ -8,23 +8,12 @@
 
 #pragma once
 
+#include "duckdb/common/optional_ptr.hpp"
 #include "duckdb/common/typedefs.hpp"
-#include "duckdb/common/optional_ptr.hpp"
 
 #include <string>
 
 namespace duckdb_mbedtls {
-
-// class MbedTlsAesContext {
-// public:
-//	static MbedTlsAesContext CreateEncryptionContext(const std::string &key);
-//	static MbedTlsAesContext CreateDecryptionContext(const std::string &key);
-//
-//	~MbedTlsAesContext();
-//
-// public:
-//	void *context_ptr;
-// };
 
 class MbedTlsWrapper {
 public:
@@ -36,37 +25,32 @@
 
 	static constexpr size_t SHA256_HASH_BYTES = 32;
 
-<<<<<<< HEAD
-	// public:
-	//	static void Encrypt(MbedTlsAesContext &context, unsigned char iv[16], unsigned char *in, size_t in_len);
-	//	static void Decrypt(MbedTlsAesContext &context, unsigned char iv[16], unsigned char *in, size_t in_len);
-=======
 	class SHA256State {
 	public:
 		SHA256State();
 		~SHA256State();
-		void AddString(const std::string & str);
+		void AddString(const std::string &str);
 		std::string Finalize();
+
 	private:
 		void *sha_context;
 	};
->>>>>>> 26931f7a
-};
 
-class MbedTlsGcmContext {
-public:
-	// trying to follow https://gist.github.com/unprovable/892a677d672990f46bca97194ae549bc
-	MbedTlsGcmContext();
-	MbedTlsGcmContext(const std::string &key);
-	void Initialize(const std::string &key);
-	~MbedTlsGcmContext();
+	class MbedTlsGcmContext {
+	public:
+		// trying to follow https://gist.github.com/unprovable/892a677d672990f46bca97194ae549bc
+		MbedTlsGcmContext();
+		MbedTlsGcmContext(const std::string &key);
+		void Initialize(const std::string &key);
+		~MbedTlsGcmContext();
 
-public:
-	void InitializeDecryption(duckdb::const_data_ptr_t iv, duckdb::idx_t iv_len);
-	size_t Process(duckdb::const_data_ptr_t in, duckdb::idx_t in_len, duckdb::data_ptr_t out, duckdb::idx_t out_len);
+	public:
+		void InitializeDecryption(duckdb::const_data_ptr_t iv, duckdb::idx_t iv_len);
+		size_t Process(duckdb::const_data_ptr_t in, duckdb::idx_t in_len, duckdb::data_ptr_t out, duckdb::idx_t out_len);
 
-private:
-	duckdb::optional_ptr<char> context_ptr;
+	private:
+		duckdb::optional_ptr<char> context_ptr;
+	};
 };
 
 } // namespace duckdb_mbedtls