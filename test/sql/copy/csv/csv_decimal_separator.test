# name: test/sql/copy/csv/csv_decimal_separator.test
# description: Support decimal separators
# group: [csv]

require vector_size 512

statement ok
PRAGMA enable_verification

# period-separated decimal doesn't parse
statement error
CREATE TABLE decimal_separators AS SELECT * FROM read_csv_auto('data/csv/decimal_separators/decimal_separators.csv', header=1, column_types={'commas': 'double', 'periods': 'double'}, delim=';', decimal_separator=',')
----
Invalid Input Error: Could not cast string to double: "1.1" in column "periods", at line 2.

statement error
CREATE TABLE decimal_separators AS SELECT * FROM read_csv_auto('data/csv/decimal_separators/decimal_separators.csv', header=1, column_types={'commas': 'double', 'periods': 'double'}, delim=';', decimal_separator=',', parallel = false)
----
Invalid Input Error: Could not cast string to double: "1.1" in column "periods", at line 2.

statement ok
CREATE TABLE decimal_separators AS SELECT * FROM read_csv_auto('data/csv/decimal_separators/decimal_separators.csv', header=1, column_types={'commas': 'double'}, delim=';', decimal_separator=',')

query II
SELECT commas, periods FROM decimal_separators;
----
1.1	1.1
0.25	0.25
15300.0	1.53e4
15300.0	+1.53e4
-15300.0	-1.53e4

query II
SELECT typeof(commas), typeof(periods) FROM decimal_separators limit 1;
----
DOUBLE	VARCHAR

# reading the commas column as decimal fails when decimal separator is set to '.'
statement error
CREATE TABLE decimal_separators2 AS SELECT * FROM read_csv_auto('data/csv/decimal_separators/decimal_separators.csv', header=1, column_types={'commas': 'decimal', 'periods': 'decimal'}, delim=';', decimal_separator='.')
----
Could not convert string "1,1" to DECIMAL(18,3) in column "commas"

# reading the commas column as double fails when decimal separator is set to '.'
statement error
CREATE TABLE decimal_separators2 AS SELECT * FROM read_csv_auto('data/csv/decimal_separators/decimal_separators.csv', header=1, column_types={'commas': 'double', 'periods': 'decimal'}, delim=';', decimal_separator='.')
----
Invalid Input Error: Could not convert string '1,1' to DOUBLE in column "commas", at line 2.

statement error
CREATE TABLE decimal_separators2 AS SELECT * FROM read_csv_auto('data/csv/decimal_separators/decimal_separators.csv', header=1, column_types={'commas': 'double', 'periods': 'decimal'}, delim=';', decimal_separator='.', parallel = false)
----
Invalid Input Error: Could not convert string '1,1' to DOUBLE in column "commas", at line 2.

# reading the commas column as float fails when decimal separator is set to '.'
statement error
CREATE TABLE decimal_separators2 AS SELECT * FROM read_csv_auto('data/csv/decimal_separators/decimal_separators.csv', header=1, column_types={'commas': 'float', 'periods': 'decimal'}, delim=';', decimal_separator='.')
----
Invalid Input Error: Could not convert string '1,1' to FLOAT in column "commas", at line 2.

statement error
CREATE TABLE decimal_separators2 AS SELECT * FROM read_csv_auto('data/csv/decimal_separators/decimal_separators.csv', header=1, column_types={'commas': 'float', 'periods': 'decimal'}, delim=';', decimal_separator='.', parallel = false)
----
Invalid Input Error: Could not convert string '1,1' to FLOAT in column "commas", at line 2.

statement ok
CREATE TABLE decimal_separators2 AS SELECT * FROM read_csv_auto('data/csv/decimal_separators/decimal_separators.csv', header=1, column_types={'commas': 'decimal'}, delim=';', decimal_separator=',')

query II
SELECT commas, periods FROM decimal_separators2;
----
1.100	1.1
0.250	0.25
15300.000	1.53e4
15300.000	+1.53e4
-15300.000	-1.53e4

query II
SELECT typeof(commas), typeof(periods) FROM decimal_separators2 limit 1;
----
DECIMAL(18,3)	VARCHAR


# no separator specified => commas get read as varchar
statement ok
CREATE TABLE decimal_separators3 AS SELECT * FROM read_csv_auto('data/csv/decimal_separators/decimal_separators.csv', header=1, column_types={'periods': 'decimal'}, delim=';')

query II
SELECT commas, periods FROM decimal_separators3;
----
1,1	1.100
0,25	0.250
1,53e4	15300.000
+1,53e4	+15300.000
-1,53e4	-15300.000


# in a comma-delimited file, comma as decimal separator is OK when quoted
statement ok
CREATE TABLE decimal_separators4 AS SELECT * FROM read_csv_auto('data/csv/decimal_separators/decimal_separators_csv.csv', header=1, column_types={'commas': 'double'}, quote='"',delim=',',decimal_separator=',')

query II
SELECT commas, periods FROM decimal_separators4;
----
1.2345	1.2345

# auto-detection should read period-separated decimals as varchar
query II
SELECT typeof(commas), typeof(periods) FROM decimal_separators4 limit 1;
----
DOUBLE	VARCHAR

# unsupported separator characters result in error
statement error
SELECT * FROM read_csv_auto('data/csv/decimal_separators/invalid_char.csv', header=1, column_types={'foo': 'double'}, decimal_separator='ö')
----
Binder Error: Unsupported parameter for DECIMAL_SEPARATOR: should be '.' or ','

# data with mixed separators will fail reading
statement error
SELECT * FROM read_csv_auto('data/csv/decimal_separators/mixed_format_fail.csv', header=true, column_types={'foo': 'double'}, decimal_separator=',', skip=0)
<<<<<<< HEAD
=======
----
Invalid Input Error: Could not cast string to double: "5.25" in column "foo", at line 4.

statement error
SELECT * FROM read_csv_auto('data/csv/decimal_separators/mixed_format_fail.csv', header=true, column_types={'foo': 'double'}, decimal_separator=',', skip=0, parallel = false)
>>>>>>> da69aeaa
----
Invalid Input Error: Could not cast string to double: "5.25" in column "foo", at line 4.<|MERGE_RESOLUTION|>--- conflicted
+++ resolved
@@ -119,13 +119,10 @@
 # data with mixed separators will fail reading
 statement error
 SELECT * FROM read_csv_auto('data/csv/decimal_separators/mixed_format_fail.csv', header=true, column_types={'foo': 'double'}, decimal_separator=',', skip=0)
-<<<<<<< HEAD
-=======
 ----
 Invalid Input Error: Could not cast string to double: "5.25" in column "foo", at line 4.
 
 statement error
 SELECT * FROM read_csv_auto('data/csv/decimal_separators/mixed_format_fail.csv', header=true, column_types={'foo': 'double'}, decimal_separator=',', skip=0, parallel = false)
->>>>>>> da69aeaa
 ----
 Invalid Input Error: Could not cast string to double: "5.25" in column "foo", at line 4.