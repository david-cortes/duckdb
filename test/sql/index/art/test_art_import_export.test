--- conflicted
+++ resolved
@@ -33,8 +33,4 @@
 statement error
 INSERT INTO raw VALUES (1, 1, 1, 1);
 ----
-<<<<<<< HEAD
-Constraint Error: PRIMARY KEY or UNIQUE constraint violated: duplicate key
-=======
-Constraint Error: Duplicate key "customer_ID: 1, year: 1, month: 1" violates unique constraint
->>>>>>> da69aeaa
+Constraint Error: Duplicate key "customer_ID: 1, year: 1, month: 1" violates unique constraint