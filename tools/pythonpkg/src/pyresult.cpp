--- conflicted
+++ resolved
@@ -16,156 +16,6 @@
 #include "duckdb/common/exception.hpp"
 
 namespace duckdb {
-
-void DuckDBPyResult::Initialize(py::handle &m) {
-	py::class_<DuckDBPyResult>(m, "DuckDBPyResult", py::module_local())
-	    .def("description", &DuckDBPyResult::Description)
-	    .def("close", &DuckDBPyResult::Close)
-	    .def("fetchone", &DuckDBPyResult::Fetchone, "Fetch a single row as a tuple")
-	    .def("fetchmany", &DuckDBPyResult::Fetchmany, "Fetch the next set of rows as a list of tuples",
-	         py::arg("size") = 1)
-	    .def("fetchall", &DuckDBPyResult::Fetchall, "Fetch all rows as a list of tuples")
-	    .def("fetchnumpy", &DuckDBPyResult::FetchNumpy,
-	         "Fetch all rows as a Python dict mapping each column to one numpy arrays")
-	    .def("df", &DuckDBPyResult::FetchDF, "Fetch all rows as a pandas DataFrame", py::kw_only(),
-	         py::arg("date_as_object") = false)
-	    .def("fetchdf", &DuckDBPyResult::FetchDF, "Fetch all rows as a pandas DataFrame", py::kw_only(),
-	         py::arg("date_as_object") = false)
-	    .def("fetch_df", &DuckDBPyResult::FetchDF, "Fetch all rows as a pandas DataFrame", py::kw_only(),
-	         py::arg("date_as_object") = false)
-	    .def("fetch_df_chunk", &DuckDBPyResult::FetchDFChunk, "Fetch a chunk of rows as a pandas DataFrame",
-	         py::arg("num_of_vectors") = 1, py::kw_only(), py::arg("date_as_object") = false)
-	    .def("arrow", &DuckDBPyResult::FetchArrowTable, "Fetch all rows as an Arrow Table",
-	         py::arg("chunk_size") = 1000000)
-	    .def("fetch_arrow_table", &DuckDBPyResult::FetchArrowTable, "Fetch all rows as an Arrow Table",
-	         py::arg("chunk_size") = 1000000)
-	    .def("fetch_arrow_reader", &DuckDBPyResult::FetchRecordBatchReader,
-	         "Fetch all rows as an Arrow Record Batch Reader", py::arg("approx_batch_size"));
-<<<<<<< HEAD
-
-	PyDateTime_IMPORT;
-}
-
-py::object DuckDBPyResult::FromValue(const Value &val, const LogicalType &type) {
-	PyDateTime_IMPORT;
-	auto &import_cache = *DuckDBPyConnection::ImportCache();
-	if (val.IsNull()) {
-		return py::none();
-	}
-	switch (type.id()) {
-	case LogicalTypeId::BOOLEAN:
-		return py::cast(val.GetValue<bool>());
-	case LogicalTypeId::TINYINT:
-		return py::cast(val.GetValue<int8_t>());
-	case LogicalTypeId::SMALLINT:
-		return py::cast(val.GetValue<int16_t>());
-	case LogicalTypeId::INTEGER:
-		return py::cast(val.GetValue<int32_t>());
-	case LogicalTypeId::BIGINT:
-		return py::cast(val.GetValue<int64_t>());
-	case LogicalTypeId::UTINYINT:
-		return py::cast(val.GetValue<uint8_t>());
-	case LogicalTypeId::USMALLINT:
-		return py::cast(val.GetValue<uint16_t>());
-	case LogicalTypeId::UINTEGER:
-		return py::cast(val.GetValue<uint32_t>());
-	case LogicalTypeId::UBIGINT:
-		return py::cast(val.GetValue<uint64_t>());
-	case LogicalTypeId::HUGEINT:
-		return py::cast<py::object>(PyLong_FromString((char *)val.GetValue<string>().c_str(), nullptr, 10));
-	case LogicalTypeId::FLOAT:
-		return py::cast(val.GetValue<float>());
-	case LogicalTypeId::DOUBLE:
-		return py::cast(val.GetValue<double>());
-	case LogicalTypeId::DECIMAL: {
-		return import_cache.decimal.Decimal()(val.ToString());
-	}
-	case LogicalTypeId::ENUM:
-		return py::cast(EnumType::GetValue(val));
-	case LogicalTypeId::JSON:
-	case LogicalTypeId::VARCHAR:
-		return py::cast(StringValue::Get(val));
-	case LogicalTypeId::BLOB:
-		return py::bytes(StringValue::Get(val));
-	case LogicalTypeId::TIMESTAMP:
-	case LogicalTypeId::TIMESTAMP_MS:
-	case LogicalTypeId::TIMESTAMP_NS:
-	case LogicalTypeId::TIMESTAMP_SEC:
-	case LogicalTypeId::TIMESTAMP_TZ: {
-		D_ASSERT(type.InternalType() == PhysicalType::INT64);
-		auto timestamp = val.GetValueUnsafe<timestamp_t>();
-		if (type.id() == LogicalTypeId::TIMESTAMP_MS) {
-			timestamp = Timestamp::FromEpochMs(timestamp.value);
-		} else if (type.id() == LogicalTypeId::TIMESTAMP_NS) {
-			timestamp = Timestamp::FromEpochNanoSeconds(timestamp.value);
-		} else if (type.id() == LogicalTypeId::TIMESTAMP_SEC) {
-			timestamp = Timestamp::FromEpochSeconds(timestamp.value);
-		}
-		int32_t year, month, day, hour, min, sec, micros;
-		date_t date;
-		dtime_t time;
-		Timestamp::Convert(timestamp, date, time);
-		Date::Convert(date, year, month, day);
-		Time::Convert(time, hour, min, sec, micros);
-		return py::cast<py::object>(PyDateTime_FromDateAndTime(year, month, day, hour, min, sec, micros));
-	}
-	case LogicalTypeId::TIME:
-	case LogicalTypeId::TIME_TZ: {
-		D_ASSERT(type.InternalType() == PhysicalType::INT64);
-
-		int32_t hour, min, sec, microsec;
-		auto time = val.GetValueUnsafe<dtime_t>();
-		duckdb::Time::Convert(time, hour, min, sec, microsec);
-		return py::cast<py::object>(PyTime_FromTime(hour, min, sec, microsec));
-	}
-	case LogicalTypeId::DATE: {
-		D_ASSERT(type.InternalType() == PhysicalType::INT32);
-
-		auto date = val.GetValueUnsafe<date_t>();
-		int32_t year, month, day;
-		duckdb::Date::Convert(date, year, month, day);
-		return py::cast<py::object>(PyDate_FromDate(year, month, day));
-	}
-	case LogicalTypeId::LIST: {
-		auto &list_values = ListValue::GetChildren(val);
-
-		py::list list;
-		for (auto &list_elem : list_values) {
-			list.append(FromValue(list_elem, ListType::GetChildType(type)));
-		}
-		return std::move(list);
-	}
-	case LogicalTypeId::MAP:
-	case LogicalTypeId::STRUCT: {
-		auto &struct_values = StructValue::GetChildren(val);
-
-		py::dict py_struct;
-		auto &child_types = StructType::GetChildTypes(type);
-		for (idx_t i = 0; i < struct_values.size(); i++) {
-			auto &child_entry = child_types[i];
-			auto &child_name = child_entry.first;
-			auto &child_type = child_entry.second;
-			py_struct[child_name.c_str()] = FromValue(struct_values[i], child_type);
-		}
-		return std::move(py_struct);
-	}
-	case LogicalTypeId::UUID: {
-		auto uuid_value = val.GetValueUnsafe<hugeint_t>();
-		return py::cast<py::object>(import_cache.uuid.UUID()(UUID::ToString(uuid_value)));
-	}
-	case LogicalTypeId::INTERVAL: {
-		auto interval_value = val.GetValueUnsafe<interval_t>();
-		uint64_t days = duckdb::Interval::DAYS_PER_MONTH * interval_value.months + interval_value.days;
-		return py::cast<py::object>(
-		    import_cache.datetime.timedelta()(py::arg("days") = days, py::arg("microseconds") = interval_value.micros));
-	}
-
-	default:
-		throw NotImplementedException("Unsupported type: \"%s\"", type.ToString());
-	}
-=======
->>>>>>> 345f5915
-}
 
 unique_ptr<DataChunk> DuckDBPyResult::FetchNext(QueryResult &result) {
 	if (!result_closed && result.type == QueryResultType::STREAM_RESULT && !((StreamQueryResult &)result).IsOpen()) {
