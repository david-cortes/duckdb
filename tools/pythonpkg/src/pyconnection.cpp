--- conflicted
+++ resolved
@@ -1461,28 +1461,17 @@
 	if (!ModuleIsLoaded<PandasCacheItem>()) {
 		return false;
 	}
-<<<<<<< HEAD
 	auto &import_cache_py = *DuckDBPyConnection::ImportCache();
 	return py::isinstance(object, import_cache_py.pandas().DataFrame());
-=======
-	auto &py_import_cache = *DuckDBPyConnection::ImportCache();
-	return py_import_cache.pandas().DataFrame.IsInstance(object);
->>>>>>> 0c2d290e
 }
 
 bool DuckDBPyConnection::IsPolarsDataframe(const py::object &object) {
 	if (!ModuleIsLoaded<PolarsCacheItem>()) {
 		return false;
 	}
-<<<<<<< HEAD
 	auto &import_cache_py = *DuckDBPyConnection::ImportCache();
 	return py::isinstance(object, import_cache_py.polars().DataFrame()) ||
 	       py::isinstance(object, import_cache_py.polars().LazyFrame());
-=======
-	auto &py_import_cache = *DuckDBPyConnection::ImportCache();
-	return py_import_cache.polars().DataFrame.IsInstance(object) ||
-	       py_import_cache.polars().LazyFrame.IsInstance(object);
->>>>>>> 0c2d290e
 }
 
 bool IsValidNumpyDimensions(const py::handle &object, int &dim) {
@@ -1539,23 +1528,16 @@
 	if (!ModuleIsLoaded<ArrowLibCacheItem>()) {
 		return false;
 	}
-<<<<<<< HEAD
 	auto &import_cache_py = *DuckDBPyConnection::ImportCache();
-	return py::isinstance(object, import_cache_py.arrow().lib.Table()) ||
-	       py::isinstance(object, import_cache_py.arrow().lib.RecordBatchReader()) ||
-	       py::isinstance(object, import_cache_py.arrow().dataset.Dataset()) ||
-	       py::isinstance(object, import_cache_py.arrow().dataset.Scanner());
-=======
-	auto &py_import_cache = *DuckDBPyConnection::ImportCache();
-	if (py_import_cache.arrow_lib().Table.IsInstance(object) ||
-	    py_import_cache.arrow_lib().RecordBatchReader.IsInstance(object)) {
+	if (py::isinstance(object, import_cache_py.arrow_lib().Table()) ||
+	    py::isinstance(object, import_cache_py.arrow_lib().RecordBatchReader())) {
 		return true;
 	}
 	if (!ModuleIsLoaded<ArrowDatasetCacheItem>()) {
 		return false;
 	}
-	return py_import_cache.arrow_dataset().Dataset.IsInstance(object) ||
-	       py_import_cache.arrow_dataset().Scanner.IsInstance(object);
+	return (py::isinstance(object, import_cache_py.arrow_dataset().Dataset()) ||
+	        py::isinstance(object, import_cache_py.arrow_dataset().Scanner()));
 }
 
 unique_lock<std::mutex> DuckDBPyConnection::AcquireConnectionLock() {
@@ -1566,7 +1548,6 @@
 		lock.lock();
 	}
 	return lock;
->>>>>>> 0c2d290e
 }
 
 } // namespace duckdb