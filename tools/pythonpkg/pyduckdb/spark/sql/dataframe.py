--- conflicted
+++ resolved
@@ -1,9 +1,6 @@
 from ..exception import ContributionsAcceptedError
 
-from typing import (
-    TYPE_CHECKING,
-    List
-)
+from typing import TYPE_CHECKING, List
 
 from .readwriter import DataFrameWriter
 from .types import Row, StructType
@@ -11,18 +8,13 @@
 import duckdb
 
 if TYPE_CHECKING:
-<<<<<<< HEAD
     from .session import SparkSession
-=======
-    from pyduckdb.spark.sql.session import SparkSession
 
->>>>>>> eeb87ed0
 
 class DataFrame:
     def __init__(self, relation: duckdb.DuckDBPyRelation, session: "SparkSession"):
         self.relation = relation
         self.session = session
-<<<<<<< HEAD
         self._schema = duckdb_to_spark_schema(self.relation.columns, self.relation.types) if self.relation else None
 
     def show(self) -> None:
@@ -47,7 +39,6 @@
                     StructField('name', StringType(), True)])
         """
         return self._schema
-
 
     @property
     def write(self) -> DataFrameWriter:
@@ -80,24 +71,5 @@
         rows = [Row(**dict(zip(columns, x))) for x in result]
         return rows
 
-__all__ = [
-    "DataFrame"
-]
-=======
 
-    def show(self) -> None:
-        self.relation.show()
-
-    def createOrReplaceTempView(self, name: str) -> None:
-        raise NotImplementedError
-
-    def createGlobalTempView(self, name: str) -> None:
-        raise NotImplementedError
-
-    @property
-    def write(self) -> DataFrameWriter:
-        return DataFrameWriter(self)
-
-
-__all__ = ["DataFrame"]
->>>>>>> eeb87ed0
+__all__ = ["DataFrame"]