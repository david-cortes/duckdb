--- conflicted
+++ resolved
@@ -276,7 +276,6 @@
     expect_equal(rel_df, expected_result)
 })
 
-<<<<<<< HEAD
 test_that("rel aggregate with no groups but a sum over a column, sums the column", {
    rel_a <- rel_from_df(con, data.frame(a=c(1, 2), b=c(3, 4)))
    aggrs <- list(sum = expr_function("sum", list(expr_reference("a"))))
@@ -475,7 +474,6 @@
 })
 
 # with and without offsets
-=======
 test_that("R semantics for adding NaNs is respected", {
    dbExecute(con, "CREATE OR REPLACE MACRO eq(a, b) AS a = b")
    test_df_a <- rel_from_df(con, data.frame(a=c(1, 2), b=c(3, 4)))
@@ -497,4 +495,3 @@
    res <- rapi_rel_to_df(ans)
    expect_true(is.na(res[[1]]))
 })
->>>>>>> 171ca178
