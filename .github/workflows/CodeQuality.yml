--- conflicted
+++ resolved
@@ -123,18 +123,7 @@
         shell: bash
         run: |
           mkdir -p build/coverage
-<<<<<<< HEAD
-          (cd build/coverage && cmake -E env CXXFLAGS="--coverage" cmake -DBUILD_PYTHON=1 -DBUILD_EXTENSIONS="parquet;json;jemalloc;autocomplete" -DENABLE_SANITIZER=0 -DCMAKE_BUILD_TYPE=Debug ../.. && make)
-
-      - name: Run Python Tests
-        if: ${{ matrix.testset == 'python' }}
-        shell: bash
-        run: |
-          (cd tools/pythonpkg/tests/fast && python3 -m pytest)
-          (cd tools/pythonpkg/tests/coverage && python3 -m pytest)
-=======
-          (cd build/coverage && cmake -E env CXXFLAGS="--coverage" cmake -DBUILD_PARQUET_EXTENSION=1 -DBUILD_ICU_EXTENSION=1 -DBUILD_JSON_EXTENSION=1 -DBUILD_JEMALLOC_EXTENSION=1 -DBUILD_AUTOCOMPLETE_EXTENSION=1 -DENABLE_SANITIZER=0 -DCMAKE_BUILD_TYPE=Debug ../.. && make)
->>>>>>> 5239b8b6
+          (cd build/coverage && cmake -E env CXXFLAGS="--coverage" cmake -DBUILD_PYTHON=1 -DBUILD_EXTENSIONS="parquet;json;jemalloc;autocomplete;icu" -DENABLE_SANITIZER=0 -DCMAKE_BUILD_TYPE=Debug ../.. && make)
 
       - name: Run Tests
         shell: bash
