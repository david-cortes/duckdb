--- conflicted
+++ resolved
@@ -291,103 +291,6 @@
         make extension_configuration
         python scripts/generate_extensions_function.py --validate
 
-<<<<<<< HEAD
- linux-release-32:
-    name: Linux (32 Bit)
-    if: startsWith(github.ref, 'refs/tags/v') || github.ref == 'refs/heads/master'
-    runs-on: ubuntu-latest
-    container: ubuntu:16.04
-    needs: linux-release-64
-    env:
-      GEN: ninja
-
-    steps:
-    - uses: actions/checkout@v3
-    - uses: ./.github/actions/ubuntu_16_setup
-
-    - name: Setup Ccache
-      uses: hendrikmuhs/ccache-action@main
-      with:
-        key: ${{ github.job }}
-        save: ${{ github.ref == 'refs/heads/master' || github.repository != 'duckdb/duckdb' }}
-
-    - name: Build
-      shell: bash
-      run: |
-        mkdir -p build/release
-        (cd build/release && cmake -DSTATIC_LIBCPP=1 -DBUILD_EXTENSIONS="parquet;fts;json;excel;icu" -DFORCE_32_BIT=1 -DCMAKE_BUILD_TYPE=Release ../.. && cmake --build .)
-
-    - name: Test
-      shell: bash
-      run: build/release/test/unittest "*"
-
-    - name: Deploy
-      shell: bash
-      run: |
-        python3.7 scripts/amalgamation.py
-        zip -j duckdb_cli-linux-i386.zip build/release/duckdb
-        zip -j libduckdb-linux-i386.zip build/release/src/libduckdb*.so src/amalgamation/duckdb.hpp src/include/duckdb.h
-        python3.7 scripts/asset-upload-gha.py libduckdb-linux-i386.zip duckdb_cli-linux-i386.zip
-
-    - uses: actions/upload-artifact@v3
-      with:
-        name: duckdb-binaries-linux-32bit
-        path: |
-          libduckdb-linux-i386.zip
-          duckdb_cli-linux-i386.zip
-
- linux-rpi:
-    name: Linux (Raspberry Pi)
-    runs-on: ubuntu-20.04
-    needs: linux-release-64
-    steps:
-    - uses: actions/checkout@v3
-      with:
-        fetch-depth: 0
-
-    - uses: actions/setup-python@v4
-      with:
-        python-version: '3.7'
-
-    - name: Install
-      shell: bash
-      run: |
-        sudo apt-get update -y -qq && sudo apt-get install -y -qq ninja-build
-        git clone https://github.com/raspberrypi/tools --depth=1 rpi-tools
-
-    - name: Setup Ccache
-      uses: hendrikmuhs/ccache-action@main
-      with:
-        key: ${{ github.job }}
-        save: ${{ github.ref == 'refs/heads/master' || github.repository != 'duckdb/duckdb' }}
-
-    - name: Build
-      shell: bash
-      run: |
-        export TOOLCHAIN=`pwd`/rpi-tools
-        mkdir -p build/release
-        cd build/release
-        cmake -G Ninja -DBUILD_EXTENSIONS="tpch;tpcds" -DDUCKDB_RPI_TOOLCHAIN_PREFIX=$TOOLCHAIN -DBUILD_UNITTESTS=0 -DCMAKE_TOOLCHAIN_FILE=../../scripts/raspberry-pi-cmake-toolchain.cmake ../../
-        cmake --build .
-        file duckdb
-
-    - name: Deploy
-      shell: bash
-      run: |
-        python scripts/amalgamation.py
-        zip -j duckdb_cli-linux-rpi.zip build/release/duckdb
-        zip -j libduckdb-linux-rpi.zip build/release/src/libduckdb*.so src/amalgamation/duckdb.hpp src/include/duckdb.h
-        python scripts/asset-upload-gha.py libduckdb-linux-rpi.zip duckdb_cli-linux-rpi.zip
-
-    - uses: actions/upload-artifact@v3
-      with:
-        name: duckdb-binaries-rpi
-        path: |
-          libduckdb-linux-rpi.zip
-          duckdb_cli-linux-rpi.zip
-
-=======
->>>>>>> 0e0fd210
  symbol-leakage:
     name: Symbol Leakage
     runs-on: ubuntu-20.04
