--- conflicted
+++ resolved
@@ -1209,211 +1209,204 @@
   #   - name: Node 15
   #     run: ./scripts/node_build.sh 15
 
-<<<<<<< HEAD
-  # linux-wasm-release:
-  #   name: WebAssembly Release
-  #   runs-on: ubuntu-20.04
-  #   needs: linux-debug
-=======
-  sqlancer:
-    name: SQLancer
-    runs-on: ubuntu-20.04
-    needs: linux-debug
-
-    env:
-      BUILD_JDBC: 1
-      FORCE_QUERY_LOG: sqlancer_log.tmp
-      GEN: ninja
-
-    steps:
-    - uses: actions/checkout@v2
-      with:
-        fetch-depth: 0
-
-    - name: Install
-      run: |
-        sudo apt-get update -y -qq && sudo apt-get install -y -qq ninja-build
-        git clone https://github.com/hannesmuehleisen/sqlancer
-        cd sqlancer
-        git checkout persistent
-        mvn package -q -DskipTests
-
-    - name: Build
-      run: make reldebug
-
-    - name: Test
-      run: |
-        cp build/reldebug/tools/jdbc/duckdb_jdbc.jar sqlancer/target/lib/duckdb_jdbc-*.jar
-        python3 scripts/run_sqlancer.py
-
-
-  sqlancer_persistent:
-    name: SQLancer (Persistent)
-    runs-on: ubuntu-20.04
-    needs: linux-debug
-
-    env:
-      BUILD_JDBC: 1
-      FORCE_QUERY_LOG: sqlancer_log.tmp
-      GEN: ninja
-
-    steps:
-    - uses: actions/checkout@v2
-      with:
-        fetch-depth: 0
-
-    - name: Install
-      run: |
-        sudo apt-get update -y -qq && sudo apt-get install -y -qq ninja-build
-        git clone https://github.com/hannesmuehleisen/sqlancer
-        cd sqlancer
-        git checkout persistent
-        mvn package -q -DskipTests
-
-    - name: Build
-      run: make reldebug
-
-    - name: Test
-      run: |
-        cp build/reldebug/tools/jdbc/duckdb_jdbc.jar sqlancer/target/lib/duckdb_jdbc-*.jar
-        python3 scripts/run_sqlancer.py --persistent
-
-
-  jdbc:
-    name: JDBC Compliance
-    runs-on: ubuntu-18.04
-    needs: linux-debug
-
-    env:
-      CC: gcc-10
-      CXX: g++-10
-      BUILD_JDBC: 1
-      GEN: ninja
-
-    steps:
-    - uses: actions/checkout@v2
-      with:
-        fetch-depth: 0
-
-    - name: Install
-      run: |
-        sudo apt-get update -y -qq && sudo apt-get install -y -qq ninja-build
-        git clone https://github.com/cwida/jdbccts.git
-
-    - name: Build
-      run: make release
-
-    - name: Test
-      run: (cd jdbccts && make DUCKDB_JAR=../build/release/tools/jdbc/duckdb_jdbc.jar test)
-
-
-  odbc:
-    name: ODBC
-    runs-on: ubuntu-20.04
-    needs: linux-debug
-
-    env:
-      BUILD_ODBC: 1
-      GEN: ninja
-
-    steps:
-    - uses: actions/checkout@v2
-      with:
-        fetch-depth: 0
-
-    - name: Dependencies
-      run: sudo apt-get update -y -qq && sudo apt-get install -y -qq ninja-build unixodbc-dev
-
-
-    - name: Install nanodbc
-      run: |
-        wget https://github.com/nanodbc/nanodbc/archive/refs/tags/v2.13.0.tar.gz -O nanodbc.tgz
-        (mkdir nanodbc && tar xvf nanodbc.tgz -C nanodbc --strip-components=1 && cd nanodbc && sed -i -e "s/set(test_list/set(test_list odbc/" test/CMakeLists.txt && mkdir build && cd build && cmake -DNANODBC_DISABLE_TESTS=OFF .. && cmake --build .)
-
-    - name: Install psqlodbc
-      run: |
-        git clone https://github.com/Mytherin/psqlodbc.git
-        (cd psqlodbc && make debug)
-
-    - name: Build
-      run: DISABLE_SANITIZER=1 make debug
-
-    # - name: Test nanodbc
-    #   run: NANODBC_TEST_CONNSTR_ODBC="DRIVER=./build/debug/tools/odbc/libduckdb_odbc.so" ./nanodbc/build/test/odbc_tests test_simple
-
-    - name: Test psqlodbc
-      run: |
-        echo -e "[ODBC]\nTrace = yes\nTraceFile = /tmp/odbctrace\n\n[DuckDB Driver]\nDriver = "`pwd`"/build/debug/tools/odbc/libduckdb_odbc.so" > odbcinst.ini
-        echo -e "[DuckDB]\nDriver = DuckDB Driver\nDatabase=:memory:\n" > odbc.ini
-        cd psqlodbc
-        export ODBCSYSINI=.. && export PSQLODBC_TEST_DSN="DuckDB"
-        # creating contrib_regression database used by some tests
-        (./build/debug/reset-db < sampletables.sql) || (cat /tmp/odbctrace; exit 1)
-        # running supported tests
-        (./build/debug/psql_odbc_test -f ../tools/odbc/supported_tests) || (cat /tmp/odbctrace; exit 1)
-
-
-
-  linux-python3:
-    name: Python 3 Linux
-    runs-on: ubuntu-20.04
-    needs: linux-debug
-
-    env:
-      CIBW_BUILD: 'cp36-* cp37-* cp38-* cp39-*'
-      CIBW_BEFORE_BUILD: 'pip install --prefer-binary "pandas>=0.24" "pytest>=4.3"'
-      CIBW_TEST_REQUIRES: 'pytest'
-      CIBW_BEFORE_TEST: 'pip install --prefer-binary "pandas>=0.24" && (pip install --prefer-binary "pyarrow>=4.0.0" || true)'
-      CIBW_TEST_COMMAND: 'python -m pytest {project}/tests'
-      SETUPTOOLS_SCM_NO_LOCAL: 'yes'
-      TWINE_USERNAME: 'hfmuehleisen'
-
-    steps:
-    - uses: actions/checkout@v2
-      with:
-        fetch-depth: 0
-
-    - uses: actions/setup-python@v2
-      with:
-        python-version: '3.7'
-
-    - name: Install
-      run: pip install cibuildwheel twine
-
-    - name: Build
-      run: |
-        cd tools/pythonpkg
-        python setup.py sdist
-        mkdir duckdb_tarball && tar xvf dist/duckdb-*.tar.gz --strip-components=1 -C duckdb_tarball
-        cibuildwheel --output-dir wheelhouse duckdb_tarball
-
-    - name: Deploy
-      run: |
-        python scripts/asset-upload-gha.py duckdb_python_src.tar.gz=tools/pythonpkg/dist/duckdb-*.tar.gz
-        if [[ "$GITHUB_REF" =~ ^(refs/heads/master|refs/tags/v.+)$ ]] ; then
-          twine upload --non-interactive --disable-progress-bar --skip-existing tools/pythonpkg/wheelhouse/*.whl tools/pythonpkg/dist/duckdb-*.tar.gz
-        fi
-
-  linux-python3-httpfs:
-    name: Python 3 Linux with HTTPFS support
-    runs-on: ubuntu-20.04
-    needs: linux-debug
-
-    env:
-      CIBW_BUILD: 'cp36-* cp37-* cp38-* cp39-*'
-      CIBW_BEFORE_BUILD: 'yum install -y openssl-devel && pip install --prefer-binary "pandas>=0.24" "pytest>=4.3"'
-      CIBW_TEST_REQUIRES: 'pytest'
-      CIBW_BEFORE_TEST: 'yum install -y openssl && pip install --prefer-binary "pandas>=0.24" && (pip install --prefer-binary "pyarrow>=4.0.0" || true)'
-      CIBW_TEST_COMMAND: 'python -m pytest {project}/tests'
-      CIBW_ENVIRONMENT: 'BUILD_HTTPFS=1'
-      SETUPTOOLS_SCM_NO_LOCAL: 'yes'
-      TWINE_USERNAME: 'hfmuehleisen'
-
-    steps:
-      - uses: actions/checkout@v2
-        with:
-          fetch-depth: 0
->>>>>>> fd941bcb
+  # sqlancer:
+  #   name: SQLancer
+  #   runs-on: ubuntu-20.04
+  #   needs: linux-debug
+
+  #   env:
+  #     BUILD_JDBC: 1
+  #     FORCE_QUERY_LOG: sqlancer_log.tmp
+  #     GEN: ninja
+
+  #   steps:
+  #   - uses: actions/checkout@v2
+  #     with:
+  #       fetch-depth: 0
+
+  #   - name: Install
+  #     run: |
+  #       sudo apt-get update -y -qq && sudo apt-get install -y -qq ninja-build
+  #       git clone https://github.com/hannesmuehleisen/sqlancer
+  #       cd sqlancer
+  #       git checkout persistent
+  #       mvn package -q -DskipTests
+
+  #   - name: Build
+  #     run: make reldebug
+
+  #   - name: Test
+  #     run: |
+  #       cp build/reldebug/tools/jdbc/duckdb_jdbc.jar sqlancer/target/lib/duckdb_jdbc-*.jar
+  #       python3 scripts/run_sqlancer.py
+
+
+  # sqlancer_persistent:
+  #   name: SQLancer (Persistent)
+  #   runs-on: ubuntu-20.04
+  #   needs: linux-debug
+
+  #   env:
+  #     BUILD_JDBC: 1
+  #     FORCE_QUERY_LOG: sqlancer_log.tmp
+  #     GEN: ninja
+
+  #   steps:
+  #   - uses: actions/checkout@v2
+  #     with:
+  #       fetch-depth: 0
+
+  #   - name: Install
+  #     run: |
+  #       sudo apt-get update -y -qq && sudo apt-get install -y -qq ninja-build
+  #       git clone https://github.com/hannesmuehleisen/sqlancer
+  #       cd sqlancer
+  #       git checkout persistent
+  #       mvn package -q -DskipTests
+
+  #   - name: Build
+  #     run: make reldebug
+
+  #   - name: Test
+  #     run: |
+  #       cp build/reldebug/tools/jdbc/duckdb_jdbc.jar sqlancer/target/lib/duckdb_jdbc-*.jar
+  #       python3 scripts/run_sqlancer.py --persistent
+
+
+  # jdbc:
+  #   name: JDBC Compliance
+  #   runs-on: ubuntu-18.04
+  #   needs: linux-debug
+
+  #   env:
+  #     CC: gcc-10
+  #     CXX: g++-10
+  #     BUILD_JDBC: 1
+  #     GEN: ninja
+
+  #   steps:
+  #   - uses: actions/checkout@v2
+  #     with:
+  #       fetch-depth: 0
+
+  #   - name: Install
+  #     run: |
+  #       sudo apt-get update -y -qq && sudo apt-get install -y -qq ninja-build
+  #       git clone https://github.com/cwida/jdbccts.git
+
+  #   - name: Build
+  #     run: make release
+
+  #   - name: Test
+  #     run: (cd jdbccts && make DUCKDB_JAR=../build/release/tools/jdbc/duckdb_jdbc.jar test)
+
+
+  # odbc:
+  #   name: ODBC
+  #   runs-on: ubuntu-20.04
+  #   needs: linux-debug
+
+  #   env:
+  #     BUILD_ODBC: 1
+  #     GEN: ninja
+
+  #   steps:
+  #   - uses: actions/checkout@v2
+  #     with:
+  #       fetch-depth: 0
+
+  #   - name: Dependencies
+  #     run: sudo apt-get update -y -qq && sudo apt-get install -y -qq ninja-build unixodbc-dev
+
+
+  #   - name: Install nanodbc
+  #     run: |
+  #       wget https://github.com/nanodbc/nanodbc/archive/refs/tags/v2.13.0.tar.gz -O nanodbc.tgz
+  #       (mkdir nanodbc && tar xvf nanodbc.tgz -C nanodbc --strip-components=1 && cd nanodbc && sed -i -e "s/set(test_list/set(test_list odbc/" test/CMakeLists.txt && mkdir build && cd build && cmake -DNANODBC_DISABLE_TESTS=OFF .. && cmake --build .)
+
+  #   - name: Install psqlodbc
+  #     run: |
+  #       git clone https://github.com/Mytherin/psqlodbc.git
+  #       (cd psqlodbc && make debug)
+
+  #   - name: Build
+  #     run: DISABLE_SANITIZER=1 make debug
+
+  #   # - name: Test nanodbc
+  #   #   run: NANODBC_TEST_CONNSTR_ODBC="DRIVER=./build/debug/tools/odbc/libduckdb_odbc.so" ./nanodbc/build/test/odbc_tests test_simple
+
+  #   - name: Test psqlodbc
+  #     run: |
+  #       echo -e "[ODBC]\nTrace = yes\nTraceFile = /tmp/odbctrace\n\n[DuckDB Driver]\nDriver = "`pwd`"/build/debug/tools/odbc/libduckdb_odbc.so" > odbcinst.ini
+  #       echo -e "[DuckDB]\nDriver = DuckDB Driver\nDatabase=:memory:\n" > odbc.ini
+  #       cd psqlodbc
+  #       export ODBCSYSINI=.. && export PSQLODBC_TEST_DSN="DuckDB"
+  #       # creating contrib_regression database used by some tests
+  #       (./build/debug/reset-db < sampletables.sql) || (cat /tmp/odbctrace; exit 1)
+  #       # running supported tests
+  #       (./build/debug/psql_odbc_test -f ../tools/odbc/supported_tests) || (cat /tmp/odbctrace; exit 1)
+
+
+
+  # linux-python3:
+  #   name: Python 3 Linux
+  #   runs-on: ubuntu-20.04
+  #   needs: linux-debug
+
+  #   env:
+  #     CIBW_BUILD: 'cp36-* cp37-* cp38-* cp39-*'
+  #     CIBW_BEFORE_BUILD: 'pip install --prefer-binary "pandas>=0.24" "pytest>=4.3"'
+  #     CIBW_TEST_REQUIRES: 'pytest'
+  #     CIBW_BEFORE_TEST: 'pip install --prefer-binary "pandas>=0.24" && (pip install --prefer-binary "pyarrow>=4.0.0" || true)'
+  #     CIBW_TEST_COMMAND: 'python -m pytest {project}/tests'
+  #     SETUPTOOLS_SCM_NO_LOCAL: 'yes'
+  #     TWINE_USERNAME: 'hfmuehleisen'
+
+  #   steps:
+  #   - uses: actions/checkout@v2
+  #     with:
+  #       fetch-depth: 0
+
+  #   - uses: actions/setup-python@v2
+  #     with:
+  #       python-version: '3.7'
+
+  #   - name: Install
+  #     run: pip install cibuildwheel twine
+
+  #   - name: Build
+  #     run: |
+  #       cd tools/pythonpkg
+  #       python setup.py sdist
+  #       mkdir duckdb_tarball && tar xvf dist/duckdb-*.tar.gz --strip-components=1 -C duckdb_tarball
+  #       cibuildwheel --output-dir wheelhouse duckdb_tarball
+
+  #   - name: Deploy
+  #     run: |
+  #       python scripts/asset-upload-gha.py duckdb_python_src.tar.gz=tools/pythonpkg/dist/duckdb-*.tar.gz
+  #       if [[ "$GITHUB_REF" =~ ^(refs/heads/master|refs/tags/v.+)$ ]] ; then
+  #         twine upload --non-interactive --disable-progress-bar --skip-existing tools/pythonpkg/wheelhouse/*.whl tools/pythonpkg/dist/duckdb-*.tar.gz
+  #       fi
+
+  # linux-python3-httpfs:
+  #   name: Python 3 Linux with HTTPFS support
+  #   runs-on: ubuntu-20.04
+  #   needs: linux-debug
+
+  #   env:
+  #     CIBW_BUILD: 'cp36-* cp37-* cp38-* cp39-*'
+  #     CIBW_BEFORE_BUILD: 'yum install -y openssl-devel && pip install --prefer-binary "pandas>=0.24" "pytest>=4.3"'
+  #     CIBW_TEST_REQUIRES: 'pytest'
+  #     CIBW_BEFORE_TEST: 'yum install -y openssl && pip install --prefer-binary "pandas>=0.24" && (pip install --prefer-binary "pyarrow>=4.0.0" || true)'
+  #     CIBW_TEST_COMMAND: 'python -m pytest {project}/tests'
+  #     CIBW_ENVIRONMENT: 'BUILD_HTTPFS=1'
+  #     SETUPTOOLS_SCM_NO_LOCAL: 'yes'
+  #     TWINE_USERNAME: 'hfmuehleisen'
+
+  #   steps:
+  #     - uses: actions/checkout@v2
+  #       with:
+  #         fetch-depth: 0
 
   #   steps:
   #   - uses: actions/checkout@v2
