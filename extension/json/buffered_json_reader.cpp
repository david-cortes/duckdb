#include "buffered_json_reader.hpp"

#include "duckdb/common/field_writer.hpp"
#include "duckdb/common/file_opener.hpp"
#include "duckdb/common/printer.hpp"

namespace duckdb {

void BufferedJSONReaderOptions::Serialize(FieldWriter &writer) const {
	writer.WriteField<JSONFormat>(format);
	writer.WriteField<JSONRecordType>(record_type);
	writer.WriteField<FileCompressionType>(compression);
	writer.WriteSerializable(file_options);
}

void BufferedJSONReaderOptions::Deserialize(FieldReader &reader) {
	format = reader.ReadRequired<JSONFormat>();
	record_type = reader.ReadRequired<JSONRecordType>();
	compression = reader.ReadRequired<FileCompressionType>();
	file_options = reader.ReadRequiredSerializable<MultiFileReaderOptions, MultiFileReaderOptions>();
}

JSONBufferHandle::JSONBufferHandle(idx_t buffer_index_p, idx_t readers_p, AllocatedData &&buffer_p, idx_t buffer_size_p)
    : buffer_index(buffer_index_p), readers(readers_p), buffer(std::move(buffer_p)), buffer_size(buffer_size_p) {
}

JSONFileHandle::JSONFileHandle(unique_ptr<FileHandle> file_handle_p, Allocator &allocator_p)
    : file_handle(std::move(file_handle_p)), allocator(allocator_p), can_seek(file_handle->CanSeek()),
      plain_file_source(file_handle->OnDiskFile() && can_seek), file_size(file_handle->GetFileSize()), read_position(0),
      requested_reads(0), actual_reads(0), cached_size(0) {
}

void JSONFileHandle::Close() {
	file_handle->Close();
	cached_buffers.clear();
}

idx_t JSONFileHandle::FileSize() const {
	return file_size;
}

idx_t JSONFileHandle::Remaining() const {
	return file_size - read_position;
}

bool JSONFileHandle::CanSeek() const {
	return can_seek;
}

void JSONFileHandle::Seek(idx_t position) {
	file_handle->Seek(position);
}

idx_t JSONFileHandle::GetPositionAndSize(idx_t &position, idx_t requested_size) {
	D_ASSERT(requested_size != 0);
	position = read_position;
	auto actual_size = MinValue<idx_t>(requested_size, Remaining());
	read_position += actual_size;
	if (actual_size != 0) {
		requested_reads++;
	}
	return actual_size;
}

void JSONFileHandle::ReadAtPosition(const char *pointer, idx_t size, idx_t position, bool sample_run) {
	D_ASSERT(size != 0);
	if (plain_file_source) {
		file_handle->Read((void *)pointer, size, position);
		actual_reads++;
		return;
	}

	if (sample_run) { // Cache the buffer
		file_handle->Read((void *)pointer, size, position);
		actual_reads++;
		cached_buffers.emplace_back(allocator.Allocate(size));
		memcpy(cached_buffers.back().get(), pointer, size);
		cached_size += size;
		return;
	}

	if (!cached_buffers.empty() || position < cached_size) {
		ReadFromCache(pointer, size, position);
		actual_reads++;
	}
	if (size != 0) {
		file_handle->Read((void *)pointer, size, position);
		actual_reads++;
	}
}

idx_t JSONFileHandle::Read(const char *pointer, idx_t requested_size, bool sample_run) {
	D_ASSERT(requested_size != 0);
	if (plain_file_source) {
		auto actual_size = ReadInternal(pointer, requested_size);
		read_position += actual_size;
		return actual_size;
	}

	if (sample_run) { // Cache the buffer
		auto actual_size = ReadInternal(pointer, requested_size);
		if (actual_size > 0) {
			cached_buffers.emplace_back(allocator.Allocate(actual_size));
			memcpy(cached_buffers.back().get(), pointer, actual_size);
		}
		cached_size += actual_size;
		read_position += actual_size;
		return actual_size;
	}

	idx_t actual_size = 0;
	if (!cached_buffers.empty() || read_position < cached_size) {
		actual_size += ReadFromCache(pointer, requested_size, read_position);
	}
	if (requested_size != 0) {
		actual_size += ReadInternal(pointer, requested_size);
	}
	return actual_size;
}

idx_t JSONFileHandle::ReadFromCache(const char *&pointer, idx_t &size, idx_t &position) {
	idx_t read_size = 0;
	idx_t total_offset = 0;

	idx_t cached_buffer_idx;
	for (cached_buffer_idx = 0; cached_buffer_idx < cached_buffers.size(); cached_buffer_idx++) {
		auto &cached_buffer = cached_buffers[cached_buffer_idx];
		if (size == 0) {
			break;
		}
		if (position < total_offset + cached_buffer.GetSize()) {
			idx_t within_buffer_offset = position - total_offset;
			idx_t copy_size = MinValue<idx_t>(size, cached_buffer.GetSize() - within_buffer_offset);
			memcpy((void *)pointer, cached_buffer.get() + within_buffer_offset, copy_size);

			read_size += copy_size;
			pointer += copy_size;
			size -= copy_size;
			position += copy_size;
		}
		total_offset += cached_buffer.GetSize();
	}

	return read_size;
}

idx_t JSONFileHandle::ReadInternal(const char *pointer, const idx_t requested_size) {
	// Deal with reading from pipes
	idx_t total_read_size = 0;
	while (total_read_size < requested_size) {
		auto read_size = file_handle->Read((void *)(pointer + total_read_size), requested_size - total_read_size);
		if (read_size == 0) {
			break;
		}
		total_read_size += read_size;
	}
	return total_read_size;
}

BufferedJSONReader::BufferedJSONReader(ClientContext &context, BufferedJSONReaderOptions options_p, string file_name_p)
    : context(context), options(options_p), file_name(std::move(file_name_p)), buffer_index(0) {
}

void BufferedJSONReader::OpenJSONFile() {
	lock_guard<mutex> guard(lock);
	auto &file_system = FileSystem::GetFileSystem(context);
<<<<<<< HEAD
	auto file_opener = FileOpener::Get(context);
	auto regular_file_handle = file_system.OpenFile(file_name.c_str(), FileFlags::FILE_FLAGS_READ,
	                                                FileLockType::NO_LOCK, options.compression, file_opener);
=======
	auto regular_file_handle =
	    file_system.OpenFile(file_path.c_str(), FileFlags::FILE_FLAGS_READ, FileLockType::NO_LOCK, options.compression);
>>>>>>> 64aaaa2b
	file_handle = make_uniq<JSONFileHandle>(std::move(regular_file_handle), BufferAllocator::Get(context));
}

void BufferedJSONReader::CloseJSONFile() {
	while (true) {
		lock_guard<mutex> guard(lock);
		if (file_handle->RequestedReadsComplete()) {
			file_handle->Close();
			break;
		}
	}
}

bool BufferedJSONReader::IsOpen() const {
	return file_handle != nullptr;
}

BufferedJSONReaderOptions &BufferedJSONReader::GetOptions() {
	return options;
}

const BufferedJSONReaderOptions &BufferedJSONReader::GetOptions() const {
	return options;
}

JSONFormat BufferedJSONReader::GetFormat() const {
	return options.format;
}

void BufferedJSONReader::SetFormat(JSONFormat format) {
	D_ASSERT(options.format == JSONFormat::AUTO_DETECT);
	options.format = format;
}

JSONRecordType BufferedJSONReader::GetRecordType() const {
	return options.record_type;
}

void BufferedJSONReader::SetRecordType(duckdb::JSONRecordType type) {
	D_ASSERT(options.record_type == JSONRecordType::AUTO_DETECT);
	options.record_type = type;
}

bool BufferedJSONReader::IsParallel() const {
	return options.format == JSONFormat::NEWLINE_DELIMITED && file_handle->CanSeek();
}

const string &BufferedJSONReader::GetFileName() const {
	return file_name;
}

JSONFileHandle &BufferedJSONReader::GetFileHandle() const {
	return *file_handle;
}

void BufferedJSONReader::InsertBuffer(idx_t buffer_idx, unique_ptr<JSONBufferHandle> &&buffer) {
	lock_guard<mutex> guard(lock);
	buffer_map.insert(make_pair(buffer_idx, std::move(buffer)));
}

JSONBufferHandle *BufferedJSONReader::GetBuffer(idx_t buffer_idx) {
	lock_guard<mutex> guard(lock);
	auto it = buffer_map.find(buffer_idx);
	return it == buffer_map.end() ? nullptr : it->second.get();
}

AllocatedData BufferedJSONReader::RemoveBuffer(idx_t buffer_idx) {
	lock_guard<mutex> guard(lock);
	auto it = buffer_map.find(buffer_idx);
	D_ASSERT(it != buffer_map.end());
	auto result = std::move(it->second->buffer);
	buffer_map.erase(it);
	return result;
}

idx_t BufferedJSONReader::GetBufferIndex() {
	buffer_line_or_object_counts.push_back(-1);
	return buffer_index++;
}

void BufferedJSONReader::SetBufferLineOrObjectCount(idx_t index, idx_t count) {
	lock_guard<mutex> guard(lock);
	buffer_line_or_object_counts[index] = count;
}

idx_t BufferedJSONReader::GetLineNumber(idx_t buf_index, idx_t line_or_object_in_buf) {
	D_ASSERT(options.format != JSONFormat::AUTO_DETECT);
	while (true) {
		lock_guard<mutex> guard(lock);
		idx_t line = line_or_object_in_buf;
		bool can_throw = true;
		for (idx_t b_idx = 0; b_idx < buf_index; b_idx++) {
			if (buffer_line_or_object_counts[b_idx] == -1) {
				can_throw = false;
				break;
			} else {
				line += buffer_line_or_object_counts[b_idx];
			}
		}
		if (!can_throw) {
			continue;
		}
		// SQL uses 1-based indexing so I guess we will do that in our exception here as well
		return line + 1;
	}
}

void BufferedJSONReader::ThrowParseError(idx_t buf_index, idx_t line_or_object_in_buf, yyjson_read_err &err,
                                         const string &extra) {
	string unit = options.format == JSONFormat::NEWLINE_DELIMITED ? "line" : "record/value";
	auto line = GetLineNumber(buf_index, line_or_object_in_buf);
	throw InvalidInputException("Malformed JSON in file \"%s\", at byte %llu in %s %llu: %s. %s", file_name,
	                            err.pos + 1, unit, line + 1, err.msg, extra);
}

void BufferedJSONReader::ThrowTransformError(idx_t buf_index, idx_t line_or_object_in_buf,
                                             const string &error_message) {
	string unit = options.format == JSONFormat::NEWLINE_DELIMITED ? "line" : "record/value";
	auto line = GetLineNumber(buf_index, line_or_object_in_buf);
	throw InvalidInputException("JSON transform error in file \"%s\", in %s %llu: %s", file_name, unit, line,
	                            error_message);
}

double BufferedJSONReader::GetProgress() const {
	if (file_handle) {
		return 100.0 * double(file_handle->Remaining()) / double(file_handle->FileSize());
	} else {
		return 0;
	}
}

void BufferedJSONReader::Reset() {
	buffer_index = 0;
	buffer_map.clear();
	buffer_line_or_object_counts.clear();

	if (!file_handle) {
		return;
	}

	if (file_handle->CanSeek()) {
		file_handle->Seek(0);
	} else {
		file_handle->Reset();
	}
	file_handle->Reset();
}

void JSONFileHandle::Reset() {
	read_position = 0;
	requested_reads = 0;
	actual_reads = 0;
	if (plain_file_source) {
		file_handle->Reset();
	}
}

bool JSONFileHandle::RequestedReadsComplete() {
	return requested_reads == actual_reads;
}

} // namespace duckdb<|MERGE_RESOLUTION|>--- conflicted
+++ resolved
@@ -164,14 +164,8 @@
 void BufferedJSONReader::OpenJSONFile() {
 	lock_guard<mutex> guard(lock);
 	auto &file_system = FileSystem::GetFileSystem(context);
-<<<<<<< HEAD
-	auto file_opener = FileOpener::Get(context);
-	auto regular_file_handle = file_system.OpenFile(file_name.c_str(), FileFlags::FILE_FLAGS_READ,
-	                                                FileLockType::NO_LOCK, options.compression, file_opener);
-=======
 	auto regular_file_handle =
-	    file_system.OpenFile(file_path.c_str(), FileFlags::FILE_FLAGS_READ, FileLockType::NO_LOCK, options.compression);
->>>>>>> 64aaaa2b
+	    file_system.OpenFile(file_name.c_str(), FileFlags::FILE_FLAGS_READ, FileLockType::NO_LOCK, options.compression);
 	file_handle = make_uniq<JSONFileHandle>(std::move(regular_file_handle), BufferAllocator::Get(context));
 }
 
