//===----------------------------------------------------------------------===//
//                         DuckDB
//
// column_reader.hpp
//
//
//===----------------------------------------------------------------------===//

#pragma once

#include "parquet_types.h"
#include "thrift_tools.hpp"
#include "resizable_buffer.hpp"

#include "parquet_rle_bp_decoder.hpp"
#include "parquet_dbp_decoder.hpp"
#include "parquet_statistics.hpp"

#include "duckdb.hpp"
#ifndef DUCKDB_AMALGAMATION
#include "duckdb/storage/statistics/string_statistics.hpp"
#include "duckdb/storage/statistics/numeric_statistics.hpp"
#include "duckdb/common/types/vector.hpp"
#include "duckdb/common/types/string_type.hpp"
#include "duckdb/common/types/chunk_collection.hpp"
#include "duckdb/common/operator/cast_operators.hpp"
#include "duckdb/common/types/vector_cache.hpp"
#endif

namespace duckdb {
class ParquetReader;

using duckdb_apache::thrift::protocol::TProtocol;

using duckdb_parquet::format::ColumnChunk;
using duckdb_parquet::format::CompressionCodec;
using duckdb_parquet::format::FieldRepetitionType;
using duckdb_parquet::format::PageHeader;
using duckdb_parquet::format::SchemaElement;
using duckdb_parquet::format::Type;

typedef std::bitset<STANDARD_VECTOR_SIZE> parquet_filter_t;

class ColumnReader {
public:
	ColumnReader(ParquetReader &reader, LogicalType type_p, const SchemaElement &schema_p, idx_t file_idx_p,
	             idx_t max_define_p, idx_t max_repeat_p);
	virtual ~ColumnReader();

public:
	static duckdb::unique_ptr<ColumnReader> CreateReader(ParquetReader &reader, const LogicalType &type_p,
	                                                     const SchemaElement &schema_p, idx_t schema_idx_p,
	                                                     idx_t max_define, idx_t max_repeat);
	virtual void InitializeRead(idx_t row_group_index, const std::vector<ColumnChunk> &columns, TProtocol &protocol_p);
	virtual idx_t Read(uint64_t num_values, parquet_filter_t &filter, uint8_t *define_out, uint8_t *repeat_out,
	                   Vector &result_out);

	virtual void Skip(idx_t num_values);

	ParquetReader &Reader();
	const LogicalType &Type() const;
	const SchemaElement &Schema() const;
	idx_t FileIdx() const;
	idx_t MaxDefine() const;
	idx_t MaxRepeat() const;

	virtual idx_t FileOffset() const;
	virtual uint64_t TotalCompressedSize();
	virtual idx_t GroupRowsAvailable();

	// register the range this reader will touch for prefetching
	virtual void RegisterPrefetch(ThriftFileTransport &transport, bool allow_merge);

	virtual duckdb::unique_ptr<BaseStatistics> Stats(idx_t row_group_idx_p, const std::vector<ColumnChunk> &columns);

	template <class VALUE_TYPE, class CONVERSION>
	void PlainTemplated(shared_ptr<ByteBuffer> plain_data, uint8_t *defines, uint64_t num_values,
	                    parquet_filter_t &filter, idx_t result_offset, Vector &result) {
		auto result_ptr = FlatVector::GetData<VALUE_TYPE>(result);
		auto &result_mask = FlatVector::Validity(result);
		for (idx_t row_idx = 0; row_idx < num_values; row_idx++) {
			if (HasDefines() && defines[row_idx + result_offset] != max_define) {
				result_mask.SetInvalid(row_idx + result_offset);
				continue;
			}
			if (filter[row_idx + result_offset]) {
				VALUE_TYPE val = CONVERSION::PlainRead(*plain_data, *this);
				result_ptr[row_idx + result_offset] = val;
			} else { // there is still some data there that we have to skip over
				CONVERSION::PlainSkip(*plain_data, *this);
			}
		}
	}

protected:
	Allocator &GetAllocator();
	// readers that use the default Read() need to implement those
	virtual void Plain(shared_ptr<ByteBuffer> plain_data, uint8_t *defines, idx_t num_values, parquet_filter_t &filter,
	                   idx_t result_offset, Vector &result);
	virtual void Dictionary(shared_ptr<ResizeableBuffer> dictionary_data, idx_t num_entries);
	virtual void Offsets(uint32_t *offsets, uint8_t *defines, idx_t num_values, parquet_filter_t &filter,
	                     idx_t result_offset, Vector &result);

	// these are nops for most types, but not for strings
	virtual void DictReference(Vector &result);
	virtual void PlainReference(shared_ptr<ByteBuffer>, Vector &result);

	virtual void PrepareDeltaLengthByteArray(ResizeableBuffer &buffer);
	virtual void PrepareDeltaByteArray(ResizeableBuffer &buffer);
	virtual void DeltaByteArray(uint8_t *defines, idx_t num_values, parquet_filter_t &filter, idx_t result_offset,
	                            Vector &result);

	// applies any skips that were registered using Skip()
	virtual void ApplyPendingSkips(idx_t num_values);

	bool HasDefines() {
		return max_define > 0;
	}

	bool HasRepeats() {
		return max_repeat > 0;
	}

protected:
	const SchemaElement &schema;

	idx_t file_idx;
	idx_t max_define;
	idx_t max_repeat;

	ParquetReader &reader;
	LogicalType type;
<<<<<<< HEAD
	duckdb::unique_ptr<Vector> byte_array_data;
=======
	unique_ptr<Vector> byte_array_data;
	idx_t byte_array_count = 0;
>>>>>>> 1aedee9c

	idx_t pending_skips = 0;

	virtual void ResetPage();

private:
	void AllocateBlock(idx_t size);
	void AllocateCompressed(idx_t size);
	void PrepareRead(parquet_filter_t &filter);
	void PreparePage(PageHeader &page_hdr);
	void PrepareDataPage(PageHeader &page_hdr);
	void PreparePageV2(PageHeader &page_hdr);
	void DecompressInternal(CompressionCodec::type codec, const char *src, idx_t src_size, char *dst, idx_t dst_size);

	const duckdb_parquet::format::ColumnChunk *chunk = nullptr;

	duckdb_apache::thrift::protocol::TProtocol *protocol;
	idx_t page_rows_available;
	idx_t group_rows_available;
	idx_t chunk_read_offset;

	shared_ptr<ResizeableBuffer> block;

	ResizeableBuffer compressed_buffer;
	ResizeableBuffer offset_buffer;

	duckdb::unique_ptr<RleBpDecoder> dict_decoder;
	duckdb::unique_ptr<RleBpDecoder> defined_decoder;
	duckdb::unique_ptr<RleBpDecoder> repeated_decoder;
	duckdb::unique_ptr<DbpDecoder> dbp_decoder;
	duckdb::unique_ptr<RleBpDecoder> rle_decoder;

	// dummies for Skip()
	parquet_filter_t none_filter;
	ResizeableBuffer dummy_define;
	ResizeableBuffer dummy_repeat;
};

} // namespace duckdb<|MERGE_RESOLUTION|>--- conflicted
+++ resolved
@@ -130,12 +130,8 @@
 
 	ParquetReader &reader;
 	LogicalType type;
-<<<<<<< HEAD
 	duckdb::unique_ptr<Vector> byte_array_data;
-=======
-	unique_ptr<Vector> byte_array_data;
 	idx_t byte_array_count = 0;
->>>>>>> 1aedee9c
 
 	idx_t pending_skips = 0;
 
